{
 "cells": [
  {
   "cell_type": "markdown",
   "metadata": {},
   "source": [
    "# Normalization and Standardization\n",
    "\n",
    "[Normalization](https://en.wikipedia.org/wiki/Normalization_(statistics)) makes data more meaningful by converting absolute values into comparisons with related values.  [Chris Vallier](https://github.com/jcvall) has produced this demonstration of normalization using PyJanitor.\n",
    "\n",
    "pyjanitor functions demonstrated here:\n",
    "\n",
    "- [min_max_scale](../reference/functions.html#janitor.functions.min_max_scale)\n",
    "\n",
    "- [transform_column](../reference/functions.html#janitor.functions.transform_column)"
   ]
  },
  {
   "cell_type": "code",
   "execution_count": null,
   "metadata": {},
   "outputs": [],
   "source": [
    "import janitor\n",
    "import pandas as pd\n",
    "import numpy as np\n",
    "import seaborn as sns\n",
    "sns.set(style=\"whitegrid\")"
   ]
  },
  {
   "cell_type": "markdown",
   "metadata": {},
   "source": [
    "## Load data\n",
    "\n",
    "We'll use a dataset with fuel efficiency in miles per gallon (\"mpg\"), engine displacement in cubic centimeters (\"disp\"), and horsepower (\"hp\") for a variety of car models.  It's a crazy, but customary, mix of units."
   ]
  },
  {
   "cell_type": "code",
   "execution_count": null,
   "metadata": {},
   "outputs": [],
   "source": [
    "csv_file = (\n",
    "    'https://gist.githubusercontent.com/seankross/a412dfbd88b3db70b74b/raw/5f23f993cd87c283ce766e7ac6b329ee7cc2e1d1/mtcars.csv'\n",
    ")\n",
    "cars_df = pd.read_csv(csv_file)"
   ]
  },
  {
   "cell_type": "markdown",
   "metadata": {},
   "source": [
    "Quantities without units are dangerous, so let's use pyjanitor's `rename_column`..."
   ]
  },
  {
   "cell_type": "code",
   "execution_count": null,
   "metadata": {},
   "outputs": [],
   "source": [
    "cars_df = cars_df.rename_column('disp', 'disp_cc')"
   ]
  },
  {
   "cell_type": "markdown",
   "metadata": {},
   "source": [
    "## Examine raw data"
   ]
  },
  {
   "cell_type": "code",
   "execution_count": null,
   "metadata": {},
   "outputs": [],
   "source": [
    "cars_df.head()"
   ]
  },
  {
   "cell_type": "markdown",
   "metadata": {},
   "source": [
    "### Visualize\n",
    "\n",
    "Each value makes more sense viewed in comparison to the other models.  We'll use simple [Seaborn](https://seaborn.pydata.org/) bar plots."
   ]
  },
  {
   "cell_type": "markdown",
   "metadata": {},
   "source": [
    "### mpg by model"
   ]
  },
  {
   "cell_type": "code",
   "execution_count": null,
   "metadata": {},
   "outputs": [],
   "source": [
    "cars_df = cars_df.sort_values('mpg', ascending=False)\n",
    "sns.barplot(y='model', x='mpg', data=cars_df, color='b', orient=\"h\", )"
   ]
  },
  {
   "cell_type": "markdown",
   "metadata": {},
   "source": [
    "### displacement by model"
   ]
  },
  {
   "cell_type": "code",
   "execution_count": null,
   "metadata": {},
   "outputs": [],
   "source": [
    "cars_df = cars_df.sort_values('disp_cc', ascending=False)\n",
    "sns.barplot(y='model', x='disp_cc', data=cars_df, color='b', orient=\"h\")"
   ]
  },
  {
   "cell_type": "markdown",
   "metadata": {},
   "source": [
    "### horsepower by model"
   ]
  },
  {
   "cell_type": "code",
   "execution_count": null,
   "metadata": {},
   "outputs": [],
   "source": [
    "cars_df = cars_df.sort_values('hp', ascending=False)\n",
    "sns.barplot(y='model', x='hp', data=cars_df, color='b', orient=\"h\")"
   ]
  },
  {
   "cell_type": "markdown",
   "metadata": {},
   "source": [
    "## [min-max normalization](https://en.wikipedia.org/wiki/Feature_scaling#Rescaling_\\(min-max_normalization\\))  \n",
    "\n",
    "First we'll use pyjanitor's [min_max_scale](../reference/functions.html#janitor.functions.min_max_scale) to rescale the `mpg`, `disp_cc`, and `hp` columns in-place so that each value varies from 0 to 1."
   ]
  },
  {
   "cell_type": "code",
   "execution_count": null,
   "metadata": {},
   "outputs": [],
   "source": [
    "(\n",
    "    cars_df.min_max_scale(col_name='mpg', new_max=1, new_min=0)\n",
    "    .min_max_scale(col_name='disp_cc', new_max=1, new_min=0)\n",
    "    .min_max_scale(col_name='hp', new_max=1, new_min=0)\n",
    ")"
   ]
  },
  {
   "cell_type": "markdown",
   "metadata": {},
   "source": [
    "The shapes of the bar graphs remain the same, but the horizontal axes show the new scale."
   ]
  },
  {
   "cell_type": "markdown",
   "metadata": {},
   "source": [
    "### mpg (min-max normalized)"
   ]
  },
  {
   "cell_type": "code",
   "execution_count": null,
   "metadata": {},
   "outputs": [],
   "source": [
    "cars_df = cars_df.sort_values('mpg', ascending=False)\n",
    "sns.barplot(y='model', x='mpg', data=cars_df, color='b', orient=\"h\")"
   ]
  },
  {
   "cell_type": "markdown",
   "metadata": {},
   "source": [
    "### displacement (min-max normalized)"
   ]
  },
  {
   "cell_type": "code",
   "execution_count": null,
   "metadata": {},
   "outputs": [],
   "source": [
    "cars_df = cars_df.sort_values('disp_cc', ascending=False)\n",
    "sns.barplot(y='model', x='disp_cc', data=cars_df, color='b', orient=\"h\")"
   ]
  },
  {
   "cell_type": "markdown",
   "metadata": {},
   "source": [
    "### horsepower (min-max normalized)"
   ]
  },
  {
   "cell_type": "code",
   "execution_count": null,
   "metadata": {},
   "outputs": [],
   "source": [
    "cars_df = cars_df.sort_values('hp', ascending=False)\n",
    "sns.barplot(y='model', x='hp', data=cars_df, color='b', orient=\"h\")"
   ]
  },
  {
   "cell_type": "markdown",
   "metadata": {},
   "source": [
    "## Standardization (z-score)\n",
    "\n",
    "Next we'll convert to [standard scores](https://en.wikipedia.org/wiki/Standard_score).  This expresses each value in terms of its standard deviations from the mean, expressing where each model stands in relation to the others.\n",
    "\n",
    "We'll use pyjanitor's [transform_column](../reference/functions.html#janitor.functions.transform_column) to apply the standard score calculation, `x-x.mean()) / x.std()`, to each value in each of the columns we're evaluating."
   ]
  },
  {
   "cell_type": "code",
   "execution_count": null,
   "metadata": {},
   "outputs": [],
   "source": [
<<<<<<< HEAD
    "cars_df.transform_column(\n",
    "    ['mpg', 'disp_cc', 'hp'],\n",
    "    lambda x: (x-x.mean()) / x.std()\n",
    ")"
=======
    "cars_df.transform_columns(['mpg','disp_cc','hp'], lambda x: (x-x.mean()) / x.std(), elementwise=False)"
>>>>>>> 56c6f48c
   ]
  },
  {
   "cell_type": "markdown",
   "metadata": {},
   "source": [
    "### Standardized mpg"
   ]
  },
  {
   "cell_type": "code",
   "execution_count": null,
   "metadata": {},
   "outputs": [],
   "source": [
    "cars_df = cars_df.sort_values('mpg', ascending=False)\n",
    "sns.barplot(y='model', x='mpg', data=cars_df, color='b', orient=\"h\", )"
   ]
  },
  {
   "cell_type": "markdown",
   "metadata": {},
   "source": [
    "### Standardized displacement"
   ]
  },
  {
   "cell_type": "code",
   "execution_count": null,
   "metadata": {},
   "outputs": [],
   "source": [
    "cars_df = cars_df.sort_values('disp_cc', ascending=False)\n",
    "sns.barplot(y='model', x='disp_cc', data=cars_df, color='b', orient=\"h\")"
   ]
  },
  {
   "cell_type": "markdown",
   "metadata": {},
   "source": [
    "### Standardized horsepower"
   ]
  },
  {
   "cell_type": "code",
   "execution_count": null,
   "metadata": {},
   "outputs": [],
   "source": [
    "cars_df = cars_df.sort_values('hp', ascending=False)\n",
    "sns.barplot(y='model', x='hp', data=cars_df, color='b', orient=\"h\")"
   ]
  }
 ],
 "metadata": {
  "kernelspec": {
   "display_name": "pyjanitor-dev",
   "language": "python",
   "name": "pyjanitor-dev"
  },
  "language_info": {
   "codemirror_mode": {
    "name": "ipython",
    "version": 3
   },
   "file_extension": ".py",
   "mimetype": "text/x-python",
   "name": "python",
   "nbconvert_exporter": "python",
   "pygments_lexer": "ipython3",
   "version": "3.7.6"
  }
 },
 "nbformat": 4,
 "nbformat_minor": 4
}<|MERGE_RESOLUTION|>--- conflicted
+++ resolved
@@ -238,14 +238,10 @@
    "metadata": {},
    "outputs": [],
    "source": [
-<<<<<<< HEAD
     "cars_df.transform_column(\n",
     "    ['mpg', 'disp_cc', 'hp'],\n",
     "    lambda x: (x-x.mean()) / x.std()\n",
     ")"
-=======
-    "cars_df.transform_columns(['mpg','disp_cc','hp'], lambda x: (x-x.mean()) / x.std(), elementwise=False)"
->>>>>>> 56c6f48c
    ]
   },
   {
