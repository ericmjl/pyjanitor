--- conflicted
+++ resolved
@@ -6,8 +6,5 @@
     biology: tests for biology
     chemistry: tests for chemistry
     finance: tests for finance
-<<<<<<< HEAD
     utils: utility tests
-=======
-    engineering: tests for engineering
->>>>>>> 4665e765
+    engineering: tests for engineering