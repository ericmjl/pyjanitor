--- conflicted
+++ resolved
@@ -3932,17 +3932,9 @@
         df = pd.DataFrame(...)
         df = jn.expand_grid(df=df, df_key="...", others={...})
 
-<<<<<<< HEAD
-
     Method-chaining usage syntax:
 
     .. code-block:: python
-
-=======
-    Method-chaining usage syntax:
-
-    .. code-block:: python
->>>>>>> 4e150f28
         import pandas as pd
         import janitor as jn
 
@@ -3959,33 +3951,25 @@
 
     :param df: A pandas dataframe.
     :param df_key: name of key for the dataframe.
-<<<<<<< HEAD
                    It becomes the column name of the dataframe.
     :param others: A dictionary that contains the data
                    to be combined with the dataframe.
                    If no dataframe exists, all inputs
                    in others will be combined to create a dataframe.
     :returns : A pandas dataframe of all combinations of name value pairs.
-=======
-        It becomes the column name of the dataframe.
-    :param others: A dictionary that contains the data
-        to be combined with the dataframe.
-        If no dataframe exists, all inputs
-        in others will be combined to create a dataframe.
-    :returns: A pandas dataframe of all combinations of name value pairs.
->>>>>>> 4e150f28
     :raises: TypeError if others is not a dictionary
     :raises: KeyError if there is a dataframe and no key is provided.
 
 
     """
+
     # check if others is a dictionary
     if not isinstance(others, dict):
         # strictly name value pairs
         # same idea as in R and tidyverse implementation
         raise TypeError("others must be a dictionary")
-    # if there is a dataframe, for the method chaining,
-    # it must have a key, to create a name value pair
+        # if there is a dataframe, for the method chaining,
+        # it must have a key, to create a name value pair
     if df is not None:
         if isinstance(df.index, pd.MultiIndex) or isinstance(
             df.columns, pd.MultiIndex
