"""
General purpose data cleaning functions.
"""
import datetime as dt
import re
import warnings
from fnmatch import translate
from functools import partial, reduce
from typing import Callable, Dict, Iterable, List, Union

import numpy as np
import pandas as pd
import pandas_flavor as pf
from scipy.stats import mode
from sklearn.preprocessing import LabelEncoder

from .errors import JanitorError


def _strip_underscores(df, strip_underscores=None):
    """
    Strip underscores from DataFrames column names.
    Underscores can be stripped from the beginning, end or both.

    .. code-block:: python

        df = _strip_underscores(df, strip_underscores='left')

    :param df: The pandas DataFrame object.
    :param strip_underscores: (optional) Removes the outer underscores from all
        column names. Default None keeps outer underscores. Values can be
        either 'left', 'right' or 'both' or the respective shorthand 'l', 'r'
        and True.
    :returns: A pandas DataFrame.
    """
    underscore_options = [None, "left", "right", "both", "l", "r", True]
    if strip_underscores not in underscore_options:
        raise JanitorError(
            f"strip_underscores must be one of: {underscore_options}"
        )

    if strip_underscores in ["left", "l"]:
        df = df.rename(columns=lambda x: x.lstrip("_"))
    elif strip_underscores in ["right", "r"]:
        df = df.rename(columns=lambda x: x.rstrip("_"))
    elif strip_underscores == "both" or strip_underscores is True:
        df = df.rename(columns=lambda x: x.strip("_"))
    return df


@pf.register_dataframe_method
def clean_names(
    df,
    strip_underscores: str = None,
    case_type: str = "lower",
    remove_special: bool = False,
    preserve_original_columns: bool = True,
):
    """
    Clean column names.

    Takes all column names, converts them to lowercase, then replaces all
    spaces with underscores.

    Functional usage example:

    .. code-block:: python

        df = clean_names(df)

    Method chaining example:

    .. code-block:: python

        import pandas as pd
        import janitor
        df = pd.DataFrame(...).clean_names()

    :Example of transformation:

    .. code-block:: python

        Columns before: First Name, Last Name, Employee Status, Subject
        Columns after: first_name, last_name, employee_status, subject

    :param df: The pandas DataFrame object.
    :param strip_underscores: (optional) Removes the outer underscores from all
        column names. Default None keeps outer underscores. Values can be
        either 'left', 'right' or 'both' or the respective shorthand 'l', 'r'
        and True.
    :param case_type: (optional) Whether to make columns lower or uppercase.
        Current case may be preserved with 'preserve'. Default 'lower'
        makes all characters lowercase.
    :param remove_special: (optional) Remove special characters from columns.
        Only letters, numbers and underscores are preserved.
    :returns: A pandas DataFrame.
    :param preserve_original_columns: (optional) Preserve original names.
        This is later retrievable using `df.original_columns`.
    """
    original_column_names = list(df.columns)

    assert case_type.lower() in {
        "preserve",
        "upper",
        "lower",
    }, "case_type argument must be one of ('preserve', 'upper', 'lower')"

    if case_type.lower() != "preserve":
        if case_type.lower() == "upper":
            df = df.rename(columns=lambda x: x.upper())

        elif case_type.lower() == "lower":
            df = df.rename(columns=lambda x: x.lower())

    df = df.rename(
        columns=lambda x: x.replace(" ", "_")
        .replace("/", "_")
        .replace(":", "_")
        .replace("'", "")
        .replace("’", "")
        .replace(",", "_")
        .replace("?", "_")
        .replace("-", "_")
        .replace("(", "_")
        .replace(")", "_")
        .replace(".", "_")
    )

    def _remove_special(col):
        return "".join(item for item in col if item.isalnum() or "_" in item)

    if remove_special:
        df = df.rename(columns=_remove_special)

    df = df.rename(columns=lambda x: re.sub("_+", "_", x))
    df = _strip_underscores(df, strip_underscores)

    # Store the original column names, if enabled by user
    if preserve_original_columns:
        df.__dict__["original_columns"] = original_column_names
    return df


@pf.register_dataframe_method
def remove_empty(df):
    """
    Drop all rows and columns that are completely null.

    Implementation is shamelessly copied from `StackOverflow`_.

    .. _StackOverflow: https://stackoverflow.com/questions/38884538/python-pandas-find-all-rows-where-all-values-are-nan  # noqa: E501

    Functional usage example:

    .. code-block:: python

        df = remove_empty(df)

    Method chaining example:

    .. code-block:: python

        import pandas as pd
        import janitor
        df = pd.DataFrame(...).remove_empty()

    :param df: The pandas DataFrame object.

    :returns: A pandas DataFrame.
    """
    nanrows = df.index[df.isnull().all(axis=1)]
    df.drop(index=nanrows, inplace=True)

    nancols = df.columns[df.isnull().all(axis=0)]
    df.drop(columns=nancols, inplace=True)

    return df


@pf.register_dataframe_method
def get_dupes(df, column_names=None, **kwargs):
    """
    Return all duplicate rows.

    Functional usage example:

    .. code-block:: python

        df = pd.DataFrame(...)
        df = get_dupes(df)

    Method chaining example:

    .. code-block:: python

        import pandas as pd
        import janitor
        df = pd.DataFrame(...).get_dupes()

    :param df: The pandas DataFrame object.
    :param str/iterable column_names: (optional) A column name or an iterable
        (list or tuple) of column names. Following pandas API, this only
        considers certain columns for identifying duplicates. Defaults to using
        all columns.
    :returns: The duplicate rows, as a pandas DataFrame.
    """
    if kwargs and column_names is not None:
        raise TypeError("Mixed usage of columns and column_names")
    if column_names is None and "columns" in kwargs:
        warnings.warn("columns is deprecated. You should use column_names.")
        column_names = kwargs["columns"]
    dupes = df.duplicated(subset=column_names, keep=False)
    return df[dupes == True]  # noqa: E712


@pf.register_dataframe_method
def encode_categorical(df, column_names=None, **kwargs):
    """
    Encode the specified columns as categorical column in pandas.

    Functional usage example:

    .. code-block:: python

        encode_categorical(df, column_names="my_categorical_column")  # one way

    Method chaining example:

    .. code-block:: python

        import pandas as pd
        import janitor
        df = pd.DataFrame(...)
        categorical_cols = ['col1', 'col2', 'col4']
        df = df.encode_categorical(column_names=categorical_cols)

    :param df: The pandas DataFrame object.
    :param str/iterable column_names: A column name or an iterable (list or
        tuple) of column names.
    :returns: A pandas DataFrame
    """
    if kwargs and column_names is not None:
        raise TypeError("Mixed usage of columns and column_names")
    if column_names is None:
        warnings.warn("columns is deprecated. You should use column_names.")
        column_names = kwargs["columns"]
    if isinstance(column_names, list) or isinstance(column_names, tuple):
        for col in column_names:
            assert col in df.columns, JanitorError(
                "{col} missing from dataframe columns!".format(col=col)
            )
            df[col] = pd.Categorical(df[col])
    elif isinstance(column_names, str):
        assert column_names in df.columns, JanitorError(
            "{column_names} missing from dataframe columns!".format(
                column_names=column_names
            )
        )
        df[column_names] = pd.Categorical(df[column_names])
    else:
        raise JanitorError(
            "kwarg `column_names` must be a string or iterable!"
        )
    return df


@pf.register_dataframe_method
def label_encode(df, columns):
    """
    Convert labels into numerical data.

    This function will create a new column with the string "_enc" appended
    after the original column's name. Consider this to be syntactic sugar.

    This function behaves differently from `encode_categorical`. This function
    creates a new column of numeric data. `encode_categorical` replaces the
    dtype of the original column with a "categorical" dtype.

    Functional usage example:

    .. code-block:: python

        label_encode(df, columns="my_categorical_column")  # one way

    Method chaining example:

    .. code-block:: python

        import pandas as pd
        import janitor
        categorical_cols = ['col1', 'col2', 'col4']
        df = pd.DataFrame(...).label_encode(columns=categorical_cols)

    :param df: The pandas DataFrame object.
    :param str/iterable columns: A column name or an iterable (list or tuple)
        of column names.
    :returns: A pandas DataFrame
    """
    le = LabelEncoder()
    if isinstance(columns, list) or isinstance(columns, tuple):
        for col in columns:
            assert col in df.columns, JanitorError(
                f"{col} missing from columns"
            )  # noqa: E501
            df[f"{col}_enc"] = le.fit_transform(df[col])
    elif isinstance(columns, str):
        assert columns in df.columns, JanitorError(
            f"{columns} missing from columns"
        )  # noqa: E501
        df[f"{columns}_enc"] = le.fit_transform(df[columns])
    else:
        raise JanitorError("kwarg `columns` must be a string or iterable!")
    return df


@pf.register_dataframe_method
def get_features_targets(df, target_columns, feature_columns=None):
    """
    Get the features and targets as separate DataFrames/Series.

    The behaviour is as such:

    - `target_columns` is mandatory.
    - If `feature_columns` is present, then we will respect the column names
    inside there.
    - If `feature_columns` is not passed in, then we will assume that the
    rest of the columns are feature columns, and return them.

    Functional usage example:

    .. code-block:: python

        X, y = get_features_targets(df, target_columns="measurement")

    Method chaining example:

    .. code-block:: python

        import pandas as pd
        import janitor
        df = pd.DataFrame(...)
        target_cols = ['output1', 'output2']
        X, y = df.get_features_targets(target_columns=target_cols)  # noqa: E501

    :param df: The pandas DataFrame object.
    :param str/iterable target_columns: Either a column name or an iterable\
        (list or tuple) of column names that are the target(s) to be predicted.
    :param str/iterable feature_columns: (optional) The column name or \
        iterable of column names that are the features (a.k.a. predictors) \
        used to predict the targets.
    :returns: (X, Y) the feature matrix (X) and the target matrix (Y). Both \
        are pandas DataFrames.
    """
    Y = df[target_columns]

    if feature_columns:
        X = df[feature_columns]
    else:
        if isinstance(target_columns, str):
            xcols = [c for c in df.columns if target_columns != c]
        elif isinstance(target_columns, list) or isinstance(
            target_columns, tuple
        ):  # noqa: W503
            xcols = [c for c in df.columns if c not in target_columns]
        X = df[xcols]
    return X, Y


@pf.register_dataframe_method
def rename_column(df, old, new):
    """
    Rename a column in place.

    Functional usage example:

    .. code-block:: python

        df = rename_column("old_column_name", "new_column_name")

    Method chaining example:

    .. code-block:: python

        import pandas as pd
        import janitor
        df = pd.DataFrame(...).rename_column("old_column_name", "new_column_name")  # noqa: E501

    This is just syntactic sugar/a convenience function for renaming one column
    at a time. If you are convinced that there are multiple columns in need of
    changing, then use the :py:meth:`pandas.DataFrame.rename` method.

    :param str old: The old column name.
    :param str new: The new column name.
    :returns: A pandas DataFrame.
    """
    if old not in df.columns:
        raise ValueError(f"{old} not present in dataframe columns!")
    return df.rename(columns={old: new})


@pf.register_dataframe_method
def reorder_columns(
    df: pd.DataFrame, column_order: Union[List, pd.Index]
) -> pd.DataFrame:
    """
    Reorder DataFrame columns by specifying desired order as list of col names

    Columns not specified retain their order and follow after specified cols.

    Validates column_order to ensure columns are all present in DataFrame.

    Functional usage example:

    Given `DataFrame` with column names `col1`, `col2`, `col3`:

    .. code-block:: python

        df = reorder_columns(df, ['col2', 'col3'])

    Method chaining example:

    .. code-block:: python

        import pandas as pd
        import janitor
        df = pd.DataFrame(...).reorder_columns(['col2', 'col3'])

    The column order of `df` is now `col2`, `col3`, `col1`.

    Internally, this function uses `DataFrame.reindex` with `copy=False`
    to avoid unnecessary data duplication.

    :param df: `DataFrame` to reorder
    :param column_order: A list of column names or Pandas `Index`
        specifying their order in the returned `DataFrame`.
    :returns: A pandas DataFrame.
    """

    check("column_order", column_order, [list, pd.Index])

    if any(col not in df.columns for col in column_order):
        raise IndexError(
            "A column in column_order was not found in the DataFrame."
        )

    # if column_order is a Pandas index, needs conversion to list:
    column_order = list(column_order)

    return df.reindex(
        columns=(
            column_order
            + [col for col in df.columns if col not in column_order]
        ),
        copy=False,
    )


@pf.register_dataframe_method
def coalesce(df, columns, new_column_name):
    """

    Coalesces two or more columns of data in order of column names provided.

    Functional usage example:

    .. code-block:: python

        df = coalesce(df, columns=['col1', 'col2'])

    Method chaining example:

    .. code-block:: python

        import pandas as pd
        import janitor
        df = pd.DataFrame(...).coalesce(['col1', 'col2'])

    The result of this function is that we take the first non-null value across
    rows.

    This is more syntactic diabetes! For R users, this should look familiar to
    `dplyr`'s `coalesce` function; for Python users, the interface
    should be more intuitive than the :py:meth:`pandas.Series.combine_first`
    method (which we're just using internally anyways).

    :param df: A pandas DataFrame.
    :param columns: A list of column names.
    :param str new_column_name: The new column name after combining.
    :returns: A pandas DataFrame.
    """
    series = [df[c] for c in columns]

    def _coalesce(series1, series2):
        return series1.combine_first(series2)

    df = df.drop(columns=columns)
    df[new_column_name] = reduce(_coalesce, series)  # noqa: F821
    return df


@pf.register_dataframe_method
def convert_excel_date(df, column):
    """
    Convert Excel's serial date format into Python datetime format.

    Implementation is also from `Stack Overflow`.

    .. _Stack Overflow: https://stackoverflow.com/questions/38454403/convert-excel-style-date-with-pandas  # noqa: E501

    Functional usage example:

    .. code-block:: python

        df = convert_excel_date(df, column='date')

    Method chaining example:

    .. code-block:: python

        import pandas as pd
        import janitor
        df = pd.DataFrame(...).convert_excel_date('date')

    :param df: A pandas DataFrame.
    :param str column: A column name.
    :returns: A pandas DataFrame with corrected dates.
    """
    df[column] = pd.TimedeltaIndex(df[column], unit="d") + dt.datetime(
        1899, 12, 30
    )  # noqa: W503
    return df


@pf.register_dataframe_method
def convert_matlab_date(df, column):
    """
    Convert Matlab's serial date number into Python datetime format.

    Implementation is also from `Stack Overflow`.

    .. _Stack Overflow: https://stackoverflow.com/questions/13965740/converting-matlabs-datenum-format-to-python  # noqa: E501

    Functional usage example:

    .. code-block:: python

        df = convert_matlab_date(df, column='date')

    Method chaining example:

    .. code-block:: python

        import pandas as pd
        import janitor
        df = pd.DataFrame(...).convert_matlab_date('date')

    :param df: A pandas DataFrame.
    :param str column: A column name.
    :returns: A pandas DataFrame with corrected dates.
    """
    days = pd.Series([dt.timedelta(v % 1) for v in df[column]])
    df[column] = (
        df[column].astype(int).apply(dt.datetime.fromordinal)
        + days
        - dt.timedelta(days=366)
    )
    return df


@pf.register_dataframe_method
def convert_unix_date(df, column):
    """
    Convert unix epoch time into Python datetime format.
    Note that this ignores local tz and convert all
    timestamps to naive datetime based on UTC!

    Functional usage example:

    .. code-block:: python
        df = convert_unix_date(df, column='date')

    Method chaining example:

    .. code-block:: python
        import pandas as pd
        import janitor
        df = pd.DataFrame(...).convert_unix_date('date')

    :param df: A pandas DataFrame.
    :param str column: A column name.
    :returns: A pandas DataFrame with corrected dates.
    """

    def _conv(value):
        try:
            date = dt.datetime.utcfromtimestamp(value)
        except ValueError:  # year of of rang means milliseconds.
            date = dt.datetime.utcfromtimestamp(value / 1000)
        return date

    df[column] = df[column].astype(int).apply(_conv)
    return df


@pf.register_dataframe_method
def fill_empty(df, columns, value):
    """
    Fill `NaN` values in specified columns with a given value.

    Super sugary syntax that wraps :py:meth:`pandas.DataFrame.fillna`.

    Functional usage example:

    .. code-block:: python

        df = fill_empty(df, columns=['col1', 'col2'], value=0)

    Method chaining example:

    .. code-block:: python

        import pandas as pd
        import janitor
        df = pd.DataFrame(...).fill_empty(df, columns='col1', value=0)

    :param df: A pandas DataFrame.
    :param columns: Either a `str` or `list` or `tuple`. If a string is passed
        in, then only that column will be filled; if a list or tuple of strings
        are passed in, then they will all be filled with the same value.
    :param value: The value that replaces the `NaN` values.
    """
    if isinstance(columns, list) or isinstance(columns, tuple):
        for col in columns:
            assert (
                col in df.columns
            ), "{col} missing from dataframe columns!".format(col=col)
            df[col] = df[col].fillna(value)
    else:
        assert (
            columns in df.columns
        ), "{col} missing from dataframe columns!".format(col=columns)
        df[columns] = df[columns].fillna(value)

    return df


@pf.register_dataframe_method
def expand_column(df, sep, column_name=None, concat=True, **kwargs):
    """
    Expand a categorical column with multiple labels into dummy-coded columns.

    Super sugary syntax that wraps :py:meth:`pandas.Series.str.get_dummies`.

    Functional usage example:

    .. code-block:: python

        df = expand_column(df,
                           column_name='col_name',
                           sep=', ')  # note space in sep

    Method chaining example:

    .. code-block:: python

        import pandas as pd
        import janitor
        df = pd.DataFrame(...).expand_column(df,
                                             column_name='col_name',
                                             sep=', ')

    :param df: A pandas DataFrame.
    :param column_name: A `str` indicating which column to expand.
    :param sep: The delimiter. Example delimiters include `|`, `, `, `,` etc.
    :param bool concat: Whether to return the expanded column concatenated to
        the original dataframe (`concat=True`), or to return it standalone
        (`concat=False`).
    """
    if kwargs and column_name is not None:
        raise TypeError("Mixed usage of column and column_name")
    if column_name is None:
        warnings.warn("column is deprecated. You should use column_name.")
        column_name = kwargs["column"]
    expanded_df = df[column_name].str.get_dummies(sep=sep)
    if concat:
        df = df.join(expanded_df)
        return df
    else:
        return expanded_df


@pf.register_dataframe_method
def concatenate_columns(
    df, columns: List, new_column_name: str, sep: str = "-"
):
    """
    Concatenates the set of columns into a single column.

    Used to quickly generate an index based on a group of columns.

    Functional usage example:

    .. code-block:: python

        df = concatenate_columns(df,
                                 columns=['col1', 'col2'],
                                 new_column_name='id',
                                 sep='-')

    Method chaining example:

    .. code-block:: python

        df = (pd.DataFrame(...).
              concatenate_columns(columns=['col1', 'col2'],
                                  new_column_name='id',
                                  sep='-'))

    :param df: A pandas DataFrame.
    :param columns: A list of columns to concatenate together.
    :param new_column_name: The name of the new column.
    :param sep: The separator between each column's data.
    """
    assert len(columns) >= 2, "At least two columns must be specified"
    for i, col in enumerate(columns):
        if i == 0:
            df[new_column_name] = df[col].astype(str)
        else:
            df[new_column_name] = (
                df[new_column_name] + sep + df[col].astype(str)
            )  # noqa: E501

    return df


@pf.register_dataframe_method
def deconcatenate_column(df, column: str, new_column_names: List, sep: str):
    """
    De-concatenates a single column into multiple columns.

    This is the inverse of the `concatenate_columns` function.

    Used to quickly split columns out of a single column.

    Functional usage example:

    .. code-block:: python

        df = deconcatenate_columns(df,
                                   column='id',
                                   new_column_names=['col1', 'col2'],
                                   sep='-')

    Method chaining example:

    .. code-block:: python

        df = (pd.DataFrame(...).
              deconcatenate_columns(columns='id',
                                    new_column_name=['col1', 'col2'],
                                    sep='-'))

    :param df: A pandas DataFrame.
    :param column: The column to split.
    :param new_column_names: A list of new column names post-splitting.
    :param sep: The separator delimiting the column's data.
    """
    assert (
        column in df.columns
    ), f"column name {column} not present in dataframe"  # noqa: E501
    deconcat = df[column].str.split(sep, expand=True)
    assert (
        len(new_column_names) == deconcat.shape[1]
    ), "number of new column names not correct."
    deconcat.columns = new_column_names
    return df.join(deconcat)


@pf.register_dataframe_method
def filter_string(
    df, column: str, search_string: str, complement: bool = False
):
    """
    Filter a string-based column according to whether it contains a substring.

    This is super sugary syntax that builds on top of
    `pandas.Series.str.contains`.

    Because this uses internally `pandas.Series.str.contains`, which allows a
    regex string to be passed into it, thus `search_string` can also be a regex
    pattern.

    This function allows us to method chain filtering operations:

    .. code-block:: python

        df = (pd.DataFrame(...)
              .filter_string('column', search_string='pattern', complement=False)  # noqa: E501
              ...)  # chain on more data preprocessing.

    This stands in contrast to the in-place syntax that is usually used:

    .. code-block:: python

        df = pd.DataFrame(...)
        df = df[df['column'].str.contains('pattern')]]

    As can be seen here, the API design allows for a more seamless flow in
    expressing the filtering operations.

    Functional usage example:

    .. code-block:: python

        df = filter_string(df,
                           column='column',
                           search_string='pattern'
                           complement=False)

    Method chaining example:

    .. code-block:: python

        df = (pd.DataFrame(...)
              .filter_string(column='column',
                             search_string='pattern'
                             complement=False)
              ...)

    :param df: A pandas DataFrame.
    :param column: The column to filter. The column should contain strings.
    :param search_string: A regex pattern or a (sub-)string to search.
    :param complement: Whether to return the complement of the filter or not.
    """
    criteria = df[column].str.contains(search_string)
    if complement:
        return df[~criteria]
    else:
        return df[criteria]


@pf.register_dataframe_method
def filter_on(df, criteria, complement=False):
    """
    Return a dataframe filtered on a particular criteria.

    This is super-sugary syntax that wraps the pandas `.query()` API, enabling
    users to use strings to quickly specify filters for filtering their
    dataframe. The intent is that `filter_on` as a verb better matches the
    intent of a pandas user than the verb `query`.

    Let's say we wanted to filter students based on whether they failed an exam
    or not, which is defined as their score (in the "score" column) being less
    than 50.

    .. code-block:: python

        df = (pd.DataFrame(...)
              .filter_on('score < 50', complement=False)
              ...)  # chain on more data preprocessing.

    This stands in contrast to the in-place syntax that is usually used:

    .. code-block:: python

        df = pd.DataFrame(...)
        df = df[df['score'] < 3]

    As with the `filter_string` function, a more seamless flow can be expressed
    in the code.

    Functional usage example:

    .. code-block:: python

        df = filter_on(df,
                       'score < 50',
                       complement=False)

    Method chaining example:

    .. code-block:: python

        df = (pd.DataFrame(...)
              .filter_on('score < 50', complement=False)
              ...)

    Credit to Brant Peterson for the name.

    :param df: A pandas DataFrame.
    :param criteria: A filtering criteria that returns an array or Series of\
        booleans, on which pandas can filter on.
    :param complement: Whether to return the complement of the filter or not.
    """
    if complement:
        return df.query("not " + criteria)
    else:
        return df.query(criteria)


@pf.register_dataframe_method
def filter_date(
    df: pd.DataFrame,
    column: str,
    start: dt.date = None,
    end: dt.date = None,
    years: List = None,
    months: List = None,
    days: List = None,
    column_date_options: Dict = None,
    format: str = None,
):
    """
    :Description:

    Filter a date-based column based on certain criteria

    Dates may be finicky and this function builds on top of the "magic" from
    the pandas `to_datetime` function that is able to parse dates well.

    Additional options to parse the date type of your column may be found at
    the official pandas documentation:

    pandas.pydata.org/pandas-docs/stable/reference/api/pandas.to_datetime.html

    **Note:** This method will cast your column to a Timestamp!

    :param df: A pandas dataframe.
    :param column: The column which to apply the fraction transformation.
    :param start: The beginning date to use to filter the DataFrame.
    :param end: The end date to use to filter the DataFrame.
    :param years: The years to use to filter the DataFrame.
    :param months: The months to use to filter the DataFrame.
    :param days: The days to use to filter the DataFrame.
    :param column_date_options: 'Special options to use when parsing the date\
    column in the original DataFrame. The options may be found at the official\
    Pandas documentation.'
    :param format: 'It you're using a format for start or end that is not\
    recognized natively by pandas' to_datetime function, you may supply the\
    format yourself. Python date and time formats may be found at\
    http://strftime.org/.'

    **Note:** This only affects the format of the `start` and `end` parameters.
     If there's an issue with the format of the DataFrame being parsed, you
     would pass `{'format': your_format}` to `column_date_options`.

    :Setup:

    .. code-block:: python

        import pandas as pd
        import janitor

        date_list = [
            [1, "01/28/19"], [2, "01/29/19"], [3, "01/30/19"],
            [4, "01/31/19"], [5, "02/01/19"], [6, "02/02/19"],
            [7, "02/03/19"], [8, "02/04/19"], [9, "02/05/19"],
            [10, "02/06/19"], [11, "02/07/20"], [12, "02/08/20"],
            [13, "02/09/20"], [14, "02/10/20"], [15, "02/11/20"],
            [16, "02/12/20"], [17, "02/07/20"], [18, "02/08/20"],
            [19, "02/09/20"], [20, "02/10/20"], [21, "02/11/20"],
            [22, "02/12/20"], [23, "03/08/20"], [24, "03/09/20"],
            [25, "03/10/20"], [26, "03/11/20"], [27, "03/12/20"]]

        example_dataframe = pd.DataFrame(date_list,
                                         columns = ['AMOUNT', 'DATE'])


    :Example 1: Filter dataframe between two dates

    .. code-block:: python

        start = "01/29/19"
        end = "01/30/19"

        example_dataframe.filter_date('DATE', start=start, end=end)


    :Output:

    .. code-block:: python

           AMOUNT       DATE
        1       2 2019-01-29
        2       3 2019-01-30

    :Example 2: Using a different date format for filtering

    .. code-block:: python

        end = "01$$$30$$$19"
        format = "%m$$$%d$$$%y"

        example_dataframe.filter_date('DATE', end=end, format=format)


    :Output:

    .. code-block:: python

           AMOUNT       DATE
        0       1 2019-01-28
        1       2 2019-01-29
        2       3 2019-01-30

    :Example 3: Filtering by year

    .. code-block:: python

        years = [2019]

        example_dataframe.filter_date('DATE', years=years)


    :Output:

    .. code-block:: python


           AMOUNT       DATE
        0       1 2019-01-28
        1       2 2019-01-29
        2       3 2019-01-30
        3       4 2019-01-31
        4       5 2019-02-01
        5       6 2019-02-02
        6       7 2019-02-03
        7       8 2019-02-04
        8       9 2019-02-05
        9      10 2019-02-06

    :Example 4: Filtering by year and month

    .. code-block:: python

        years = [2020]
        months = [3]

        example_dataframe.filter_date('DATE', years=years, months=months)


    :Output:

    .. code-block:: python

            AMOUNT       DATE
        22      23 2020-03-08
        23      24 2020-03-09
        24      25 2020-03-10
        25      26 2020-03-11
        26      27 2020-03-12

    :Example 5: Filtering by year and day

    .. code-block:: python

        years = [2020]
        days = range(10,12)

        example_dataframe.filter_date('DATE', years=years, days=days)


    :Output:

    .. code-block:: python

            AMOUNT       DATE
        13      14 2020-02-10
        14      15 2020-02-11
        19      20 2020-02-10
        20      21 2020-02-11
        24      25 2020-03-10
        25      26 2020-03-11
    """

    check("column", column, [str])

    def _date_filter_conditions(conditions):
        """
        Taken from: https://stackoverflow.com/a/13616382
        """
        return reduce(np.logical_and, conditions)

    def _get_year(x):
        return x.year

    def _get_month(x):
        return x.month

    def _get_day(x):
        return x.day

    if column_date_options:
        df.loc[:, column] = pd.to_datetime(
            df.loc[:, column], **column_date_options
        )
    else:
        df.loc[:, column] = pd.to_datetime(df.loc[:, column])

    _filter_list = []

    if start:
        start_date = pd.to_datetime(start, format=format)
        _filter_list.append(df.loc[:, column] >= start_date)

    if end:
        end_date = pd.to_datetime(end, format=format)
        _filter_list.append(df.loc[:, column] <= end_date)

    if years:
        _filter_list.append(df.loc[:, column].apply(_get_year).isin(years))

    if months:
        _filter_list.append(df.loc[:, column].apply(_get_month).isin(months))

    if days:
        _filter_list.append(df.loc[:, column].apply(_get_day).isin(days))

    if start and end:
        if start_date > end_date:
            warnings.warn(
                f"Your start date of {start_date} is after your end date of "
                f"{end_date}. Is this intended?"
            )

    return df.loc[_date_filter_conditions(_filter_list), :]


@pf.register_dataframe_method
def filter_column_isin(
    df: pd.DataFrame, column: str, iterable: Iterable, complement: bool = False
):
    """
    Filters a dataframe based on whether the values of a given column are
    present inside another iterable.

    Assumes exact matching; fuzzy matching not implemented

    The below example syntax will filter the DataFrame such that we only get
    rows for which the "names" are exactly "James" and "John".

    .. code-block:: python

        df = (
            pd.DataFrame(...)
            .clean_names()
            .filter_column_isin(column="names", iterable=["James", "John"]
            )
        )

    This is the method chaining alternative to:

    .. code-block:: python

        df = df[df['names'].isin(['James', 'John'])]

    :param df: A pandas DataFrame
    :param column: The column on which to filter.
    :param iterable: An iterable. Could be a list, tuple, another pandas
        Series.
    :param complement: Whether to return the complement of the selection or
        not.
    """
    if len(iterable) == 0:
        raise ValueError(
            "`iterable` kwarg must be given an iterable of length 1 or greater"
        )
    criteria = df[column].isin(iterable)

    if complement:
        return df[~criteria]
    else:
        return df[criteria]


@pf.register_dataframe_method
def remove_columns(df: pd.DataFrame, columns: List):
    """
    Removes the set of columns specified in cols.

    Intended to be the method-chaining alternative to `del df[col]`.

    Method chaining example:

    .. code-block:: python

        df = pd.DataFrame(...).remove_columns(cols=['col1', ['col2']])

    :param df: A pandas DataFrame
    :param columns: The columns to remove.
    """
    return df.drop(columns=columns)


@pf.register_dataframe_method
def change_type(df, column: str, dtype, ignore_exception=False):
    """
    Changes the type of a column.

    Exceptions that are raised can be ignored. For example, if one has a mixed
    dtype column that has non-integer strings and integers, and you want to
    coerce everything to integers, you can optionally ignore the non-integer
    strings and replace them with ``NaN``s or keep the original value

    Intended to be the method-chaining alternative to::

        df[col] = df[col].astype(dtype)

    Method chaining example:

    .. code-block:: python

        df = pd.DataFrame(...).change_type('col1', str)

    :param df: A pandas dataframe.
    :param column: A column in the dataframe.
    :param dtype: The datatype to convert to. Should be one of the standard
        Python types, or a numpy datatype.
    :param ignore_exception: one of {False, "fillna", "keep_values"}.
    """
    if not ignore_exception:
        df[column] = df[column].astype(dtype)
    elif ignore_exception == "keep_values":
        df[column] = df[column].astype(dtype, errors="ignore")
    elif ignore_exception == "fillna":
        # returns None when conversion
        def convert(x, dtype):
            try:
                return dtype(x)
            except:
                return None

<<<<<<< HEAD
        df[column] = df[column].apply(lambda x: convert(x, dtype))  ###
=======
        df[column] = df[column].apply(lambda x: convert(x, dtype))
>>>>>>> aebb8aed
    else:
        raise ValueError("unknown option for ignore_exception")
    return df


@pf.register_dataframe_method
def add_column(df, col_name: str, value, fill_remaining: bool = False):
    """
    Adds a column to the dataframe.

    Intended to be the method-chaining alternative to::

        df[col_name] = value

    Method chaining example adding a column with only a single value:

    .. code-block:: python

        # This will add a column with only one value.
        df = pd.DataFrame(...).add_column(col_name="new_column", 2)

    Method chaining example adding a column with more than one value:

    .. code-block:: python

        # This will add a column with an iterable of values.
        vals = [1, 2, 5, ..., 3, 4]  # of same length as the dataframe.
        df = pd.DataFrame(...).add_column(col_name="new_column", vals)

    :param df: A pandas dataframe.
    :param col_name: Name of the new column. Should be a string, in order
        for the column name to be compatible with the Feather binary
        format (this is a useful thing to have).
    :param value: Either a single value, or a list/tuple of values.
    :param fill_remaining: If value is a tuple or list that is smaller than
        the number of rows in the DataFrame, repeat the list or tuple
        (R-style) to the end of the DataFrame.

    :Setup:

    .. code-block:: python

        import pandas as pd
        import janitor
        data = {
            "a": [1, 2, 3] * 3,
            "Bell__Chart": [1, 2, 3] * 3,
            "decorated-elephant": [1, 2, 3] * 3,
            "animals": ["rabbit", "leopard", "lion"] * 3,
            "cities": ["Cambridge", "Shanghai", "Basel"] * 3,
        }
        df = pd.DataFrame(data)

    :Example 1: Create a new column with a single value:

    .. code-block:: python

        df.add_column("city_pop", 100000)

    :Output:

    .. code-block:: python

           a  Bell__Chart  decorated-elephant  animals     cities  city_pop
        0  1            1                   1   rabbit  Cambridge    100000
        1  2            2                   2  leopard   Shanghai    100000
        2  3            3                   3     lion      Basel    100000
        3  1            1                   1   rabbit  Cambridge    100000
        4  2            2                   2  leopard   Shanghai    100000
        5  3            3                   3     lion      Basel    100000
        6  1            1                   1   rabbit  Cambridge    100000
        7  2            2                   2  leopard   Shanghai    100000
        8  3            3                   3     lion      Basel    100000

    :Example 2: Create a new column with an iterator \
    which fills to the column size:

    .. code-block:: python

        df.add_column("city_pop", range(3), fill_remaining=True)

    :Output:

    .. code-block:: python

           a  Bell__Chart  decorated-elephant  animals     cities  city_pop
        0  1            1                   1   rabbit  Cambridge         0
        1  2            2                   2  leopard   Shanghai         1
        2  3            3                   3     lion      Basel         2
        3  1            1                   1   rabbit  Cambridge         0
        4  2            2                   2  leopard   Shanghai         1
        5  3            3                   3     lion      Basel         2
        6  1            1                   1   rabbit  Cambridge         0
        7  2            2                   2  leopard   Shanghai         1
        8  3            3                   3     lion      Basel         2

    :Example 3: Add new column based on mutation of other columns:

    .. code-block:: python

        df.add_column("city_pop", df.Bell__Chart - 2 * df.a)

    :Output:

    .. code-block:: python

           a  Bell__Chart  decorated-elephant  animals     cities  city_pop
        0  1            1                   1   rabbit  Cambridge        -1
        1  2            2                   2  leopard   Shanghai        -2
        2  3            3                   3     lion      Basel        -3
        3  1            1                   1   rabbit  Cambridge        -1
        4  2            2                   2  leopard   Shanghai        -2
        5  3            3                   3     lion      Basel        -3
        6  1            1                   1   rabbit  Cambridge        -1
        7  2            2                   2  leopard   Shanghai        -2
        8  3            3                   3     lion      Basel        -3

    """

    check("col_name", col_name, [str])

    if col_name in df.columns:
        raise ValueError(
            f"Attempted to add column that already exists: " f"{col_name}."
        )

    nrows = df.shape[0]

    if hasattr(value, "__len__") and not isinstance(
        value, (str, bytes, bytearray)
    ):
        # if `value` is a list, ndarray, etc.
        if len(value) > nrows:
            raise ValueError(
                f"`values` has more elements than number of rows "
                f"in your `DataFrame`. vals: {len(value)}, "
                f"df: {nrows}"
            )
        if len(value) != nrows and not fill_remaining:
            raise ValueError(
                f"Attempted to add iterable of values with length"
                f" not equal to number of DataFrame rows"
            )

        if len(value) == 0:
            raise ValueError(
                f"Values has to be an iterable of minimum length 1"
            )
        len_value = len(value)
    elif fill_remaining:
        # relevant if a scalar val was passed, yet fill_remaining == True
        len_value = 1
        value = [value]

    nrows = df.shape[0]

    if fill_remaining:
        times_to_loop = int(np.ceil(nrows / len_value))

        fill_values = list(value) * times_to_loop

        df[col_name] = fill_values[:nrows]
    else:
        df[col_name] = value

    return df


@pf.register_dataframe_method
def add_columns(df: pd.DataFrame, fill_remaining: bool = False, **kwargs):
    """
    Method to augment `add_column` with ability to add multiple columns in
    one go. This replaces the need for multiple `add_column` calls.

    Usage is through supplying kwargs where the key is the col name and the
    values correspond to the values of the new DataFrame column.

    Values passed can be scalar or iterable (list, ndarray, etc.)

    Usage example:

    .. code-block:: python

        x = 3
        y = np.arange(0, 10)
        df = pd.DataFrame(...).add_columns(x=x, y=y)

    :param df: A pandas dataframe.
    :param fill_remaining: If value is a tuple or list that is smaller than
        the number of rows in the DataFrame, repeat the list or tuple
        (R-style) to the end of the DataFrame. (Passed to `add_column`)
    :param kwargs: column, value pairs which are looped through in
        `add_column` calls.
    """

    # Note: error checking can pretty much be handled in `add_column`

    for col_name, values in kwargs.items():
        df = df.add_column(col_name, values, fill_remaining=fill_remaining)

    return df


@pf.register_dataframe_method
def limit_column_characters(df, column_length: int, col_separator: str = "_"):
    """
    Truncates column sizes to a specific length.

    Method chaining will truncate all columns to a given length and append
    a given separator character with the index of duplicate columns, except
    for the first distinct column name.

    :param df: A pandas dataframe.
    :param column_length: Character length for which to truncate all columns.
        The column separator value and number for duplicate column name does
        not contribute. Therefore, if all columns are truncated to 10
        characters, the first distinct column will be 10 characters and the
        remaining will be 12 characters (assuming a column separator of one
        character).
    :param col_separator: The separator to use for counting distinct column
        values. I think an underscore looks nicest, however a period is a
        common option as well. Supply an empty string (i.e. '') to remove the
        separator.

    :Example Setup:

    .. code-block:: python

        import pandas as pd
        import janitor
        data_dict = {
            "really_long_name_for_a_column": range(10),
            "another_really_long_name_for_a_column": \
            [2 * item for item in range(10)],
            "another_really_longer_name_for_a_column": list("lllongname"),
            "this_is_getting_out_of_hand": list("longername"),
        }

    :Example: Standard truncation:

    .. code-block:: python

        example_dataframe = pd.DataFrame(data_dict)
        example_dataframe.limit_column_characters(7)

    :Output:

    .. code-block:: python

               really_  another another_1 this_is
        0        0        0         l       l
        1        1        2         l       o
        2        2        4         l       n
        3        3        6         o       g
        4        4        8         n       e
        5        5       10         g       r
        6        6       12         n       n
        7        7       14         a       a
        8        8       16         m       m
        9        9       18         e       e

    :Example: Standard truncation with different separator character:

    .. code-block:: python

        example_dataframe2 = pd.DataFrame(data_dict)
        example_dataframe2.limit_column_characters(7, ".")

    .. code-block:: python

               really_  another another.1 this_is
        0        0        0         l       l
        1        1        2         l       o
        2        2        4         l       n
        3        3        6         o       g
        4        4        8         n       e
        5        5       10         g       r
        6        6       12         n       n
        7        7       14         a       a
        8        8       16         m       m
        9        9       18         e       e

    """

    check("column_length", column_length, [int])
    check("col_separator", col_separator, [str])

    col_names = df.columns
    col_names = [col_name[:column_length] for col_name in col_names]

    col_name_set = set(col_names)
    col_name_count = dict()

    # If no columns are duplicates, we can skip the loops below.
    if len(col_name_set) == len(col_names):
        df.columns = col_names
        return df

    for col_name_to_check in col_name_set:
        count = 0
        for idx, col_name in enumerate(col_names):
            if col_name_to_check == col_name:
                col_name_count[idx] = count
                count += 1

    final_col_names = []
    for idx, col_name in enumerate(col_names):
        if col_name_count[idx] > 0:
            col_name_to_append = (
                col_name + col_separator + str(col_name_count[idx])
            )
            final_col_names.append(col_name_to_append)
        else:
            final_col_names.append(col_name)

    df.columns = final_col_names
    return df


@pf.register_dataframe_method
def row_to_names(
    df,
    row_number: int = None,
    remove_row: bool = False,
    remove_rows_above: bool = False,
):
    """
    Elevates a row to be the column names of a DataFrame.

    Contains options to remove the elevated row from the DataFrame along with
    removing the rows above the selected row.

    :param df: A pandas DataFrame.
    :param row_number: The row containing the variable names
    :param remove_row: Whether the row should be removed from the DataFrame.
        Defaults to False.
    :param remove_rows_above: Whether the rows above the selected row should
        be removed from the DataFrame. Defaults to False.

    :Setup:

    .. code-block:: python

        import pandas as pd
        import janitor
        data_dict = {
            "a": [1, 2, 3] * 3,
            "Bell__Chart": [1, 2, 3] * 3,
            "decorated-elephant": [1, 2, 3] * 3,
            "animals": ["rabbit", "leopard", "lion"] * 3,
            "cities": ["Cambridge", "Shanghai", "Basel"] * 3
        }

    :Example: Move first row to column names:

    .. code-block:: python

        example_dataframe = pd.DataFrame(data_dict)
        example_dataframe.row_to_names(0)

    :Output:

    .. code-block:: python

           1  1  1   rabbit  Cambridge
        0  1  1  1   rabbit  Cambridge
        1  2  2  2  leopard   Shanghai
        2  3  3  3     lion      Basel
        3  1  1  1   rabbit  Cambridge
        4  2  2  2  leopard   Shanghai
        5  3  3  3     lion      Basel
        6  1  1  1   rabbit  Cambridge
        7  2  2  2  leopard   Shanghai

    :Example: Move first row to column names and remove row:

    .. code-block:: python

        example_dataframe = pd.DataFrame(data_dict)
        example_dataframe.row_to_names(0, remove_row=True)

    :Output:

    .. code-block:: python

           1  1  1   rabbit  Cambridge
        1  2  2  2  leopard   Shanghai
        2  3  3  3     lion      Basel
        3  1  1  1   rabbit  Cambridge
        4  2  2  2  leopard   Shanghai
        5  3  3  3     lion      Basel
        6  1  1  1   rabbit  Cambridge
        7  2  2  2  leopard   Shanghai
        8  3  3  3     lion      Basel

    :Example: Move first row to column names, remove row, \
    and remove rows above selected row:

    .. code-block:: python

        example_dataframe = pd.DataFrame(data_dict)
        example_dataframe.row_to_names(2, remove_row=True, \
            remove_rows_above=True)

    :Output:

    .. code-block:: python

           3  3  3     lion      Basel
        3  1  1  1   rabbit  Cambridge
        4  2  2  2  leopard   Shanghai
        5  3  3  3     lion      Basel
        6  1  1  1   rabbit  Cambridge
        7  2  2  2  leopard   Shanghai
        8  3  3  3     lion      Basel

    """

    check("row_number", row_number, [int])

    df.columns = df.iloc[row_number, :]
    df.columns.name = None

    if remove_row:
        df.drop(df.index[row_number], inplace=True)

    if remove_rows_above:
        df.drop(df.index[range(row_number)], inplace=True)

    return df


@pf.register_dataframe_method
def round_to_fraction(
    df, col_name: str = None, denominator: float = None, digits: float = np.inf
):
    """
    Round all values in a column to a fraction.

    Also, optionally round to a specified number of digits.

    :param number: The number to round
    :param denominator: The denominator of the fraction for rounding
    :param digits: The number of digits for rounding after rounding to the
        fraction. Default is np.inf (i.e. no subsequent rounding)

    Taken from https://github.com/sfirke/janitor/issues/235

    :Example Setup:

    .. code-block:: python

        import pandas as pd
        import janitor
        data_dict = {
            "a": [1.23452345, 2.456234, 3.2346125] * 3,
            "Bell__Chart": [1/3, 2/7, 3/2] * 3,
            "decorated-elephant": [1/234, 2/13, 3/167] * 3,
            "animals": ["rabbit", "leopard", "lion"] * 3,
            "cities": ["Cambridge", "Shanghai", "Basel"] * 3,
        }

    :Example: Rounding the first column to the nearest half:

    .. code-block:: python

        example_dataframe = pd.DataFrame(data_dict)
        example_dataframe.round_to_fraction('a', 2)

    :Output:

    .. code-block:: python

             a  Bell__Chart  decorated-elephant  animals     cities
        0  1.0     0.333333            0.004274   rabbit  Cambridge
        1  2.5     0.285714            0.153846  leopard   Shanghai
        2  3.0     1.500000            0.017964     lion      Basel
        3  1.0     0.333333            0.004274   rabbit  Cambridge
        4  2.5     0.285714            0.153846  leopard   Shanghai
        5  3.0     1.500000            0.017964     lion      Basel
        6  1.0     0.333333            0.004274   rabbit  Cambridge
        7  2.5     0.285714            0.153846  leopard   Shanghai
        8  3.0     1.500000            0.017964     lion      Basel

    :Example: Rounding the first column to nearest third:

    .. code-block:: python

        example_dataframe2 = pd.DataFrame(data_dict)
        example_dataframe2.limit_column_characters('a', 3)

    :Output:

    .. code-block:: python

                  a  Bell__Chart  decorated-elephant  animals     cities
        0  1.333333     0.333333            0.004274   rabbit  Cambridge
        1  2.333333     0.285714            0.153846  leopard   Shanghai
        2  3.333333     1.500000            0.017964     lion      Basel
        3  1.333333     0.333333            0.004274   rabbit  Cambridge
        4  2.333333     0.285714            0.153846  leopard   Shanghai
        5  3.333333     1.500000            0.017964     lion      Basel
        6  1.333333     0.333333            0.004274   rabbit  Cambridge
        7  2.333333     0.285714            0.153846  leopard   Shanghai
        8  3.333333     1.500000            0.017964     lion      Basel

    :Example 3: Rounding the first column to the nearest third and rounding \
    each value to the 10,000th place:

    .. code-block:: python

        example_dataframe2 = pd.DataFrame(data_dict)
        example_dataframe2.limit_column_characters('a', 3, 4)

    :Output:

    .. code-block:: python

                a  Bell__Chart  decorated-elephant  animals     cities
        0  1.3333     0.333333            0.004274   rabbit  Cambridge
        1  2.3333     0.285714            0.153846  leopard   Shanghai
        2  3.3333     1.500000            0.017964     lion      Basel
        3  1.3333     0.333333            0.004274   rabbit  Cambridge
        4  2.3333     0.285714            0.153846  leopard   Shanghai
        5  3.3333     1.500000            0.017964     lion      Basel
        6  1.3333     0.333333            0.004274   rabbit  Cambridge
        7  2.3333     0.285714            0.153846  leopard   Shanghai
        8  3.3333     1.500000            0.017964     lion      Basel

    """

    check("col_name", col_name, [str])

    if denominator:
        check("denominator", denominator, [float, int])

    if digits:
        check("digits", digits, [float, int])

    def _round_to_fraction(number, denominator, digits=np.inf):
        num = round(number * denominator, 0) / denominator
        if not np.isinf(digits):
            num = round(num, digits)
        return num

    _round_to_fraction_partial = partial(
        _round_to_fraction, denominator=denominator, digits=digits
    )

    df[col_name] = df[col_name].apply(_round_to_fraction_partial)

    return df


@pf.register_dataframe_method
def transform_column(df, col_name: str, function, dest_col_name: str = None):
    """
    Transforms the given column in-place using the provided function.

    Let's say we wanted to apply a log10 transform a column of data.

    Originally one would write code like this:

    .. code-block:: python

        # YOU NO LONGER NEED TO WRITE THIS!
        df[col_name] = df[col_name].apply(function)

    With the method chaining syntax, we can do the following instead:

    .. code-block:: python

        df = (
            pd.DataFrame(...)
            .transform_column(col_name, function)
        )

    With the functional syntax:

    .. code-block:: python

        df = pd.DataFrame(...)
        df = transform_column(df, col_name, function)

    :param df: A pandas DataFrame.
    :param col_name: The column to transform.
    :param function: A function to apply on the column.
    :param dest_col_name: The column name to store the transformation result
        in. By default, replaces contents of original column.
    """

    if dest_col_name is None:
        dest_col_name = col_name

    df[dest_col_name] = df[col_name].apply(function)
    return df


@pf.register_dataframe_method
def transform_columns(
    df,
    columns: List[str],
    function,
    suffix: str = None,
    new_names: Dict[str, str] = None,
):
    """
    Super syntactic sugar to transform a list of columns by the same
    transformation.

    Basically wraps `transform_column` and calls it repeatedly over all column
    names provided.

    User can optionally supply either a suffix to create a new set of columns
    with the specified suffix, or provide a dictionary mapping each original
    column name to its corresponding new column name.

    A few examples below. Firstly, to just log10 transform a list of columns
    without creating new columns to hold the transformed values:

    .. code-block:: python

        df = (
            pd.DataFrame(...)
            .transform_columns(['col1', 'col2', 'col3'], np.log10)
        )

    Secondly, to add a '_log' suffix when creating a new column, which we think
    is going to be the most common use case:

    .. code-block:: python

        df = (
            pd.DataFrame(...)
            .transform_columns(
                ['col1', 'col2', 'col3'],
                np.log10,
                suffix="_log"
            )
        )

    Finally, to provide new names explicitly:

    .. code-block:: python

        df = (
            pd.DataFrame(...)
            .transform_column(
                ['col1', 'col2', 'col3'],
                np.log10,
                new_names={
                    'col1': 'transform1',
                    'col2': 'transform2',
                    'col3': 'transform3',
                    }
                )
        )

    :param df: A pandas DataFrame.
    :param columns: An iterable of columns to transform.
    :param function: A function to apply on each column.
    :param suffix: (optional) Suffix to use when creating new columns to hold
        the transformed values.
    :param new_names: (optional) An explicit mapping of old column names to
        new column names.
    """
    dest_col_names = dict(zip(columns, columns))

    check("columns", columns, [list, tuple])

    if suffix is not None and new_names is not None:
        raise ValueError("only one of suffix or new_names should be specified")

    if suffix:  # If suffix is specified...
        check("suffix", suffix, [str])
        for col in columns:
            dest_col_names[col] = col + suffix

    if new_names:  # If new_names is specified...
        check("new_names", new_names, [dict])
        dest_col_names = new_names

    # Now, transform columns.
    for oldcol, newcol in dest_col_names.items():
        df = transform_column(df, oldcol, function, newcol)

    return df


@pf.register_dataframe_method
def min_max_scale(
    df, old_min=None, old_max=None, col_name=None, new_min=0, new_max=1
):
    """
    Scales data to between a minimum and maximum value.

    If `minimum` and `maximum` are provided, the true min/max of the
    `DataFrame` or column is ignored in the scaling process and replaced with
    these values, instead.

    One can optionally set a new target minimum and maximum value using the
    `new_min` and `new_max` keyword arguments. This will result in the
    transformed data being bounded between `new_min` and `new_max`.

    If a particular column name is specified, then only that column of data
    are scaled. Otherwise, the entire dataframe is scaled.

    Method chaining example:

    .. code-block:: python

        df = pd.DataFrame(...).min_max_scale(col_name="a")

    Setting custom minimum and maximum:

    .. code-block:: python

        df = (
            pd.DataFrame(...)
            .min_max_scale(
                col_name="a",
                new_min=2,
                new_max=10
            )
        )

    Setting a min and max that is not based on the data, while applying to
    entire dataframe:

    .. code-block:: python

        df = (
            pd.DataFrame(...)
            .min_max_scale(
                old_min=0,
                old_max=14,
                new_min=0,
                new_max=1,
            )
        )

    The aforementioned example might be applied to something like scaling the
    isoelectric points of amino acids. While technically they range from
    approx 3-10, we can also think of them on the pH scale which ranges from
    1 to 14. Hence, 3 gets scaled not to 0 but approx. 0.15 instead, while 10
    gets scaled to approx. 0.69 instead.

    :param df: A pandas DataFrame.
    :param old_min, old_max (optional): Overrides for the current minimum and
        maximum values of the data to be transformed.
    :param new_min, new_max (optional): The minimum and maximum values of the
        data after it has been scaled.
    :param col_name (optional): The column on which to perform scaling.
    :returns: df
    """
    if (
        (old_min is not None)
        and (old_max is not None)
        and (old_max <= old_min)
    ):
        raise ValueError("`old_max` should be greater than `old_max`")

    if new_max <= new_min:
        raise ValueError("`new_max` should be greater than `new_min`")

    new_range = new_max - new_min

    if col_name:
        if old_min is None:
            old_min = df[col_name].min()
        if old_max is None:
            old_max = df[col_name].max()
        old_range = old_max - old_min
        df[col_name] = (
            df[col_name] - old_min
        ) * new_range / old_range + new_min
    else:
        if old_min is None:
            old_min = df.min().min()
        if old_max is None:
            old_max = df.max().max()
        old_range = old_max - old_min
        df = (df - old_min) * new_range / old_range + new_min
    return df


@pf.register_dataframe_method
def collapse_levels(df: pd.DataFrame, sep: str = "_"):
    """
    Given a `DataFrame` containing multi-level columns, flatten to single-
    level by string-joining the column labels in each level.

    After a `groupby` / `aggregate` operation where `.agg()` is passed a
    list of multiple aggregation functions, a multi-level `DataFrame` is
    returned with the name of the function applied in the second level.

    It is sometimes convenient for later indexing to flatten out this
    multi-level configuration back into a single level. This function does
    this through a simple string-joining of all the names across different
    levels in a single column.

    Method chaining example given two value columns `['var1', 'var2']`:

    .. code-block:: python

        df = (
            pd.DataFrame(...)
            .groupby('mygroup')
            .agg(['mean', 'median'])
            .collapse_levels(sep='_')
        )

    Before applying `.collapse_levels`, the `.agg` operation returns a
    multi-level column `DataFrame` whose columns are (level 1, level 2):
    `[('mygroup', ''), ('var1', 'mean'), ('var1', 'median'), ('var2', 'mean'),
    ('var2', 'median')]`
    `.collapse_levels` then flattens the column names to:
    `['mygroup', 'var1_mean', 'var1_median', 'var2_mean', 'var2_median']`

    :param df: A pandas DataFrame.
    :param sep: String separator used to join the column level names
    :returns: df
    """

    check("sep", sep, [str])

    # if already single-level, just return the DataFrame
    if not isinstance(df.columns.values[0], tuple):
        return df

    df.columns = [
        sep.join([str(el) for el in tup if str(el) != ""])
        for tup in df.columns.values
    ]

    return df


@pf.register_dataframe_method
def reset_index_inplace(df: pd.DataFrame, *args, **kwargs):
    """
    Returns the dataframe with an inplace resetting of the index.

    Compared to non-inplace resetting, this avoids data copying, thus
    providing a potential speedup.

    In Pandas, `reset_index()`, when used in place, does not return a
    `DataFrame`, preventing this option's usage in the function-chaining
    scheme. `reset_index_inplace()` provides one the ability to save
    computation time and memory while still being able to use the chaining
    syntax core to pyjanitor. This function, therefore, is the chaining
    equivalent of:

    .. code-block:: python

        df = (
            pd.DataFrame(...)
            .operation1(...)
        )

        df.reset_index(inplace=True)

        df = df.operation2(...)

    instead, being called simply as:

    .. code-block:: python

        df = (
            pd.DataFrame(...)
            .operation1(...)
            .reset_index_inplace()
            .operation2(...)
        )

    All supplied parameters are sent directly to `DataFrame.reset_index()`.

    :param df: A pandas DataFrame.
    :param args: Arguments supplied to `DataFrame.reset_index()`
    :param kwargs: Arguments supplied to `DataFrame.reset_index()`
    :returns: df
    """

    kwargs.update(inplace=True)

    df.reset_index(*args, **kwargs)
    return df


def check(varname: str, value, expected_types: list):
    """
    One-liner syntactic sugar for checking types.

    Should be used like this::

        check('x', x, [int, float])

    :param varname: The name of the variable.
    :param value: The value of the varname.
    :param expected_types: The types we expect the item to be.
    """
    is_expected_type = False
    for t in expected_types:
        if isinstance(value, t):
            is_expected_type = True
            break

    if not is_expected_type:
        raise TypeError(
            "{varname} should be one of {expected_types}".format(
                varname=varname, expected_types=expected_types
            )
        )


def _clean_accounting_column(x):
    """
    This function performs the logic for the `type == "accounting"`
    attribute in currency_column_to_numeric.

    It is intended to be used in a pandas `apply` method.
    """

    y = x.strip()
    y = y.replace(",", "")
    y = y.replace(")", "")
    y = y.replace("(", "-")
    if y == "-":
        return 0.00
    return float(y)


def _currency_column_to_numeric(x, cast_non_numeric=None):
    """
    This function performs the logic for the changing cell values in
    the currency_column_to_numeric function.

    It is intended to be used in a pandas `apply` method, after being passed
    through `partial`.
    """
    acceptable_currency_characters = {
        "-",
        ".",
        "1",
        "2",
        "3",
        "4",
        "5",
        "6",
        "7",
        "8",
        "9",
        "0",
    }
    if len(x) == 0:
        return "ORIGINAL_NA"

    if cast_non_numeric:
        if x in cast_non_numeric.keys():
            check(
                "{%r: %r}" % (x, str(cast_non_numeric[x])),
                cast_non_numeric[x],
                [int, float],
            )
            return cast_non_numeric[x]
        else:
            return "".join(i for i in x if i in acceptable_currency_characters)
    else:
        return "".join(i for i in x if i in acceptable_currency_characters)


def _replace_empty_string_with_none(x):
    if isinstance(x, int):
        return x

    elif isinstance(x, float):
        return x

    elif len(x):
        return x


def _replace_original_empty_string_with_none(x):
    if x != "ORIGINAL_NA":
        return x


@pf.register_dataframe_method
def currency_column_to_numeric(
    df,
    col_name: str,
    type: str = None,
    cast_non_numeric: dict = None,
    fill_all_non_numeric: float = None,
    remove_non_numeric: bool = False,
):
    """
    This method allows one to take a column containing currency values,\
    inadvertently imported as a string, and cast it as a float. This is\
    usually the case when reading CSV files that were modified in Excel.\
    Empty strings (i.e. `''`) are retained as `NaN` values.

    :param df: The DataFrame
    :param col_name: The column to modify
    :param type: What type of cleaning to perform. If None, standard cleaning
        is applied. Options are: 'accounting'.
    :param cast_non_numeric: A dict of how to coerce certain strings. For
        example, if there are values of 'REORDER' in the DataFrame,
        {'REORDER': 0} will cast all instances of 'REORDER' to 0.
    :param fill_all_non_numeric: Similar to `cast_non_numeric`, but fills all
        strings to the same value. For example,  fill_all_non_numeric=1, will
        make everything that doesn't coerce to a currency 1.
    :param remove_non_numeric: Will remove rows of a DataFrame that contain
        non-numeric values in the `col_name` column. Defaults to `False`.
    :return: A mutated DataFrame

    :Example Setup:

    .. code-block:: python

        import pandas as pd
        import janitor
        data = {
            "a": ["-$1.00", "", "REPAY"] * 2 + ["$23.00", "", "Other Account"],
            "Bell__Chart": [1.234_523_45, 2.456_234, 3.234_612_5] * 3,
            "decorated-elephant": [1, 2, 3] * 3,
            "animals@#$%^": ["rabbit", "leopard", "lion"] * 3,
            "cities": ["Cambridge", "Shanghai", "Basel"] * 3,
        }
        df = pd.DataFrame(data)

    :Example 1: Coerce numeric values in column to float:

    .. code-block:: python

        df.currency_column_to_numeric("a")

    :Output:

    .. code-block:: python

              a  Bell__Chart  decorated-elephant animals@#$%^     cities
        0  -1.0     1.234523                   1       rabbit  Cambridge
        1   NaN     2.456234                   2      leopard   Shanghai
        2   NaN     3.234612                   3         lion      Basel
        3  -1.0     1.234523                   1       rabbit  Cambridge
        4   NaN     2.456234                   2      leopard   Shanghai
        5   NaN     3.234612                   3         lion      Basel
        6  23.0     1.234523                   1       rabbit  Cambridge
        7   NaN     2.456234                   2      leopard   Shanghai
        8   NaN     3.234612                   3         lion      Basel

    :Example 2: Coerce numeric values in column to float, and replace a string\
    value with a specific value:

    .. code-block:: python

        cast_non_numeric = {"REPAY": 22}
        df.currency_column_to_numeric("a", cast_non_numeric=cast_non_numeric)

    :Output:

    .. code-block:: python

              a  Bell__Chart  decorated-elephant animals@#$%^     cities
        0  -1.0     1.234523                   1       rabbit  Cambridge
        1   NaN     2.456234                   2      leopard   Shanghai
        2  22.0     3.234612                   3         lion      Basel
        3  -1.0     1.234523                   1       rabbit  Cambridge
        4   NaN     2.456234                   2      leopard   Shanghai
        5  22.0     3.234612                   3         lion      Basel
        6  23.0     1.234523                   1       rabbit  Cambridge
        7   NaN     2.456234                   2      leopard   Shanghai
        8   NaN     3.234612                   3         lion      Basel

    :Example 3: Coerce numeric values in column to float, and replace all\
        string value with a specific value:

    .. code-block:: python

        df.currency_column_to_numeric("a", fill_all_non_numeric=35)

    :Output:

    .. code-block:: python


              a  Bell__Chart  decorated-elephant animals@#$%^     cities
        0  -1.0     1.234523                   1       rabbit  Cambridge
        1   NaN     2.456234                   2      leopard   Shanghai
        2  35.0     3.234612                   3         lion      Basel
        3  -1.0     1.234523                   1       rabbit  Cambridge
        4   NaN     2.456234                   2      leopard   Shanghai
        5  35.0     3.234612                   3         lion      Basel
        6  23.0     1.234523                   1       rabbit  Cambridge
        7   NaN     2.456234                   2      leopard   Shanghai
        8  35.0     3.234612                   3         lion      Basel

    :Example 4: Coerce numeric values in column to float, replace a string\
        value with a specific value, and replace remaining string values with\
        a specific value:

    .. code-block:: python

        df.currency_column_to_numeric("a", cast_non_numeric=cast_non_numeric,
        fill_all_non_numeric=35)

    :Output:

    .. code-block:: python


              a  Bell__Chart  decorated-elephant animals@#$%^     cities
        0  -1.0     1.234523                   1       rabbit  Cambridge
        1   NaN     2.456234                   2      leopard   Shanghai
        2  22.0     3.234612                   3         lion      Basel
        3  -1.0     1.234523                   1       rabbit  Cambridge
        4   NaN     2.456234                   2      leopard   Shanghai
        5  22.0     3.234612                   3         lion      Basel
        6  23.0     1.234523                   1       rabbit  Cambridge
        7   NaN     2.456234                   2      leopard   Shanghai
        8  35.0     3.234612                   3         lion      Basel

    :Example 5: Coerce numeric values in column to float, and remove string\
        values:

    .. code-block:: python

        df.currency_column_to_numeric("a", remove_non_numeric=True)

    :Output:

    .. code-block:: python


              a  Bell__Chart  decorated-elephant animals@#$%^     cities
        0  -1.0     1.234523                   1       rabbit  Cambridge
        1   NaN     2.456234                   2      leopard   Shanghai
        3  -1.0     1.234523                   1       rabbit  Cambridge
        4   NaN     2.456234                   2      leopard   Shanghai
        6  23.0     1.234523                   1       rabbit  Cambridge
        7   NaN     2.456234                   2      leopard   Shanghai

    :Example 6: Coerce numeric values in column to float, replace a string\
        value with a specific value, and remove remaining string values:

    .. code-block:: python

        df.currency_column_to_numeric("a", cast_non_numeric=cast_non_numeric,
        remove_non_numeric=True)

    :Output:

    .. code-block:: python


              a  Bell__Chart  decorated-elephant animals@#$%^     cities
        0  -1.0     1.234523                   1       rabbit  Cambridge
        1   NaN     2.456234                   2      leopard   Shanghai
        2  22.0     3.234612                   3         lion      Basel
        3  -1.0     1.234523                   1       rabbit  Cambridge
        4   NaN     2.456234                   2      leopard   Shanghai
        5  22.0     3.234612                   3         lion      Basel
        6  23.0     1.234523                   1       rabbit  Cambridge
        7   NaN     2.456234                   2      leopard   Shanghai
        """

    check("col_name", col_name, [str])

    column_series = df[col_name]
    if type == "accounting":
        df.loc[:, col_name] = df[col_name].apply(_clean_accounting_column)
        return df

    if cast_non_numeric:
        check("cast_non_numeric", cast_non_numeric, [dict])

    _make_cc_patrial = partial(
        _currency_column_to_numeric, cast_non_numeric=cast_non_numeric
    )

    column_series = column_series.apply(_make_cc_patrial)

    if remove_non_numeric:
        df = df.loc[column_series != "", :]

    # _replace_empty_string_with_none is applied here after the check on
    # remove_non_numeric since "" is our indicator that a string was coerced
    # in the original column
    column_series = column_series.apply(_replace_empty_string_with_none)

    if fill_all_non_numeric is not None:
        check("fill_all_non_numeric", fill_all_non_numeric, [int, float])
        column_series = column_series.fillna(fill_all_non_numeric)

    column_series = column_series.apply(
        _replace_original_empty_string_with_none
    )

    df = df.assign(**{col_name: pd.to_numeric(column_series)})

    return df


@pf.register_dataframe_method
def select_columns(df: pd.DataFrame, search_cols: List, invert: bool = False):
    """
    Method-chainable selection of columns.

    Optional ability to invert selection of columns available as well.

    Method-chaining example:

    .. code-block:: python

        df = pd.DataFrame(...).select_columns(['a', 'b', 'col_*'], invert=True)

    :param df: A pandas DataFrame.
    :param search_cols: A list of column names or search strings to be used\
        to select. Valid inputs include:
        1) an exact column name to look for
        2) a shell-style glob string (e.g., `*_thing_*`)
    :param invert: Whether or not to invert the selection.
        This will result in selection of the complement of the columns\
        provided.
    :returns: A pandas DataFrame with the columns selected.
    """

    full_column_list = []

    for col in search_cols:
        search_string = translate(col)
        columns = [col for col in df if re.match(search_string, col)]
        full_column_list.extend(columns)

    return (
        df.drop(columns=full_column_list) if invert else df[full_column_list]
    )


@pf.register_dataframe_method
def impute(df, column: str, value=None, statistic=None):
    """
    Method-chainable imputation of values in a column.

    Underneath the hood, this function calls the `.fillna()` method available
    to every pandas.Series object.

    Method-chaining example:

    .. code-block:: python

        df = (
            pd.DataFrame(...)
            # Impute null values with 0
            .impute(column='sales', value=0.0)
            # Impute null values with median
            .impute(column='score', statistic='median')
        )

    Either one of ``value`` or ``statistic`` should be provided.

    If ``value`` is provided, then all null values in the selected column will
        take on the value provided.

    If ``statistic`` is provided, then all null values in the selected column
    will take on the summary statistic value of other non-null values.

    Currently supported ``statistic``s include:

    - ``mean`` (also aliased by ``average``)
    - ``median``
    - ``mode``
    - ``minimum`` (also aliased by ``min``)
    - ``maximum`` (also aliased by ``max``)

    :param df: A pandas DataFrame
    :param column: The name of the column on which to impute values.
    :param value: (optional) The value to impute.
    :param statistic: (optional) The column statistic to impute.
    """

    # Firstly, we check that only one of `value` or `statistic` are provided.
    if value is not None and statistic is not None:
        raise ValueError(
            "Only one of `value` or `statistic` should be provided"
        )

    # If statistic is provided, then we compute the relevant summary statistic
    # from the other data.
    funcs = {
        "mean": np.mean,
        "average": np.mean,  # aliased
        "median": np.median,
        "mode": mode,
        "minimum": np.min,
        "min": np.min,  # aliased
        "maximum": np.max,
        "max": np.max,  # aliased
    }
    if statistic is not None:
        # Check that the statistic keyword argument is one of the approved.
        if statistic not in funcs.keys():
            raise KeyError(f"`statistic` must be one of {funcs.keys()}")

        value = funcs[statistic](df[column].dropna().values)
        # special treatment for mode, because scipy stats mode returns a
        # moderesult object.
        if statistic is "mode":
            value = value.mode[0]

    # The code is architected this way - if `value` is not provided but
    # statistic is, we then overwrite the None value taken on by `value`, and
    # use it to set the imputation column.
    if value is not None:
        df[column] = df[column].fillna(value)
    return df


@pf.register_dataframe_method
def then(df: pd.DataFrame, func) -> pd.DataFrame:
    """
    Add an arbitrary function to run in the pyJanitor method chain.

    :param df: A pandas dataframe.
    :param func: A function you would like to run in the method chain.
        It should take one parameter and return one parameter, each being the
        DataFrame object. After that, do whatever you want in the middle.
        Go crazy.
    """
    df = func(df)
    return df


@pf.register_dataframe_method
def dropnotnull(df, column: str):
    """
    Drop rows that do not have null values in the given column.

    Example usage:

    .. code-block:: python

        df = pd.DataFrame(...).dropnotnull('column3')

    :param column: The column name to drop rows from.
    :param df: A pandas DataFrame.
    """
    return df[pd.isnull(df[column])]


@pf.register_dataframe_method
def find_replace(df: pd.DataFrame, column: str, mapper: dict):
    """
    Performs a find-and-replace action on a column of data.

    For example, let's say we have a column for which we want to replace all
    of the values 'a' with 1, 'b' with 2, 'c' with 3. We would use the
    following function call:

    .. code-block:: python

        df = (
            pd.DataFrame(...)
            .find_replace('column_name', {'a': 1, 'b': 2, 'c': 3})
        )

    This find-and-replace functionality does an exact match only. Hence,
    substring matches do not work. The value of a cell in the dataframe
    must be exactly 'a', 'b', or 'c', otherwise the replacement will not
    happen and the original data will be left in-place.

    :param df: A pandas DataFrame.
    :param column: The column on which the find/replace action is to be made.
    :param mapper: A dictionary that maps "thing to find" -> "thing to
        replace".
    """
    df[column] = df[column].apply(lambda x: mapper.get(x, x))
    return df


@pf.register_dataframe_method
def update_where(
    df: pd.DataFrame, conditions: None, target_col: None, target_val: None
):
    """
    Add multiple conditions to update a column in the dataframe.
    Example usage:

    .. code-block:: python

        # The dataframe must be assigned to a variable first.
        df = pd.DataFrame(...)
        df = (
            df
            .update_where(
                condition=(df['column A'] == 'x') & (df['column B'] == 'y'),
                target_col='column C',
                target_val='z')
            )

    :param condition: conditions used to update a target column
        and target value
    :param target_col: Column to be updated
    :param target_val: Value to be updated
    """
    df.loc[conditions, target_col] = target_val
    return df


@pf.register_dataframe_method
def to_datetime(df: pd.DataFrame, column: str, **kwargs) -> pd.DataFrame:
    """

    Makes the pandas to_datetime method work as a chainable method.

    Functional usage example:

    .. code-block:: python

        df = to_datetime(df, 'col1', format='%Y%m%d')

    Method chaining example:

    .. code-block:: python

        import pandas as pd
        import janitor
        df = pd.DataFrame(...).to_datetime('col1', format='%Y%m%d')

    :param df: A pandas DataFrame.
    :param column: Column name.
    :param kwargs: provide any kwargs that pd.to_datetime can take.
    :returns: A pandas DataFrame.
    """

    df[column] = pd.to_datetime(df[column], **kwargs)

    return df


@pf.register_dataframe_method
def groupby_agg(
    df: pd.DataFrame,
    by: str,
    new_column: str,
    agg_column: str,
    agg: Union[Callable, str, List, Dict],
    axis: int = 0,
) -> pd.DataFrame:
    """

    Allow one to chain a groupby and a merge

    Without this function, we would have to break out of method chaining:

    .. code-block:: python
        df_grp = df.groupby(...).agg(...)
        df = df.merge(df_grp, ...)

    Now, this function can be method-chained:

    .. code-block:: python

        import pandas as pd
        import janitor
        df = pd.DataFrame(...).groupby_agg(df,
                                           by='col1',
                                           agg='mean',
                                           new_column='col1_mean')

    :param df: A pandas DataFrame.
    :param by: Column to groupby on.
    :param new_column: Name of the aggregation output column.
    :param agg_column: Name of the column to aggregate over.
    :param agg: How to aggregate.
    :param axis: Split along rows (0) or columns (1).
    :returns: A pandas DataFrame.
    """

    df_grp = (
        df.groupby(by, axis=axis)
        .agg(agg, axis=axis)
        .reset_index()
        .rename(columns={agg_column: new_column})
    )[[by, new_column]]

    df = df.merge(df_grp, on=by)

    return df<|MERGE_RESOLUTION|>--- conflicted
+++ resolved
@@ -1230,11 +1230,7 @@
             except:
                 return None
 
-<<<<<<< HEAD
-        df[column] = df[column].apply(lambda x: convert(x, dtype))  ###
-=======
         df[column] = df[column].apply(lambda x: convert(x, dtype))
->>>>>>> aebb8aed
     else:
         raise ValueError("unknown option for ignore_exception")
     return df
