--- conflicted
+++ resolved
@@ -4935,35 +4935,16 @@
         format.
     :raises TypeError: if `index` or `column_names` is not a string, or a
         list/tuple of strings, or a `janitor.patterns` function.
-<<<<<<< HEAD
-    :raises: TypeError if `names_to` is not a string, or a list/tuple of
-        strings.
-    :raises: TypeError if `values_to` is not a string.
-    :raises: ValueError if `names_to` is a list/tuple, and both `names_sep` and
-=======
     :raises TypeError: if `names_to` or `column_names` is not a string, or a
         list/tuple of strings.
     :raises TypeError: if `values_to` is not a string.
     :raises ValueError: if `names_to` is a list/tuple, and both `names_sep` and
->>>>>>> 1c60991c
         `names_pattern` are provided.
     :raises ValueError: if `names_to` is a string or a list/tuple of length 1,
         and `names_sep` is provided.
-<<<<<<< HEAD
-    :raises: TypeError if `names_sep` is not a string or regular expression.
-    :raises: TypeError if `names_pattern` is not a string or a regular
-        expression, or a list/tuple of regular expressions.
-    :raises: ValueError if `names_pattern` is a list/tuple, and ``names_to`` is
-        not a list/tuple.
-    :raises: ValueError if `names_pattern` is a list/tuple, ``names_to`` is a
-        list/tuple, and the length of ``names_pattern`` does not  match the
-        length of ``names_to``.
-    :raises: ValueError if `names_to` is a list/tuple, and its length does not
-=======
     :raises TypeError: if `names_sep` or `names_pattern` is not a string or
         regular expression.
     :raises ValueError: if `names_to` is a list/tuple, and its length does not
->>>>>>> 1c60991c
         match the number of extracted columns.
     :raises Warning: if `df` is a MultiIndex dataframe.
 
