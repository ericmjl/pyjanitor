""" General purpose data cleaning functions. """

import datetime as dt
import inspect
import itertools
import re
import unicodedata
import warnings
from fnmatch import translate
from functools import partial, reduce
from typing import (
    Any,
    Callable,
    Dict,
    Hashable,
    Iterable,
    List,
    Optional,
    Set,
    Tuple,
    Union,
)

import numpy as np
import pandas as pd
import pandas_flavor as pf
from natsort import index_natsorted
from pandas.api.types import union_categoricals
from pandas.errors import OutOfBoundsDatetime
from scipy.stats import mode
from sklearn.preprocessing import LabelEncoder

from .errors import JanitorError
from .utils import (
    _check_instance,
    _clean_accounting_column,
    _complete_groupings,
    _currency_column_to_numeric,
    _grid_computation,
    _replace_empty_string_with_none,
    _replace_original_empty_string_with_none,
    _strip_underscores,
    check,
    check_column,
    deprecated_alias,
)


def unionize_dataframe_categories(
    *dataframes, column_names: Optional[Iterable[pd.CategoricalDtype]] = None
) -> List[pd.DataFrame]:
    """
    Given a group of dataframes which contain some categorical columns, for
    each categorical column present, find all the possible categories across
    all the dataframes which have that column.
    Update each dataframes' corresponding column with a new categorical object
    that contains the original data
    but has labels for all the possible categories from all dataframes.
    This is useful when concatenating a list of dataframes which all have the
    same categorical columns into one dataframe.

    If, for a given categorical column, all input dataframes do not have at
    least one instance of all the possible categories,
    Pandas will change the output dtype of that column from ``category`` to
    ``object``, losing out on dramatic speed gains you get from the former
    format.

    Usage example for concatenation of categorical column-containing
    dataframes:

    Instead of:

    .. code-block:: python

        concatenated_df = pd.concat([df1, df2, df3], ignore_index=True)

    which in your case has resulted in ``category`` -> ``object`` conversion,
    use:

    .. code-block:: python

        unionized_dataframes = unionize_dataframe_categories(df1, df2, df2)
        concatenated_df = pd.concat(unionized_dataframes, ignore_index=True)

    :param dataframes: The dataframes you wish to unionize the categorical
        objects for.
    :param column_names: If supplied, only unionize this subset of columns.
    :returns: A list of the category-unioned dataframes in the same order they
        were provided.
    """

    if any(not isinstance(df, pd.DataFrame) for df in dataframes):
        raise TypeError("Inputs must all be dataframes.")

    elif column_names is None:
        # Find all columns across all dataframes that are categorical

        column_names = set()

        for df in dataframes:
            column_names = column_names.union(
                [
                    column_name
                    for column_name in df.columns
                    if isinstance(df[column_name].dtype, pd.CategoricalDtype)
                ]
            )

    else:
        column_names = [column_names]
    # For each categorical column, find all possible values across the DFs

    category_unions = {
        column_name: union_categoricals(
            [df[column_name] for df in dataframes if column_name in df.columns]
        )
        for column_name in column_names
    }

    # Make a shallow copy of all DFs and modify the categorical columns
    # such that they can encode the union of all possible categories for each.

    refactored_dfs = []

    for df in dataframes:
        df = df.copy(deep=False)

        for column_name, categorical in category_unions.items():
            if column_name in df.columns:
                df[column_name] = pd.Categorical(
                    df[column_name], categories=categorical.categories
                )

        refactored_dfs.append(df)

    return refactored_dfs


@pf.register_dataframe_method
def move(
    df: pd.DataFrame,
    source: Union[int, str],
    target: Union[int, str],
    position: str = "before",
    axis: int = 0,
) -> pd.DataFrame:
    """
    Move column or row to a position adjacent to another column or row in
    dataframe. Must have unique column names or indices.

    This operation does not reset the index of the dataframe. User must
    explicitly do so.

    Does not apply to multilevel dataframes.

    Functional usage syntax:

    .. code-block:: python

        df = move(df, source=3, target=15, position='after', axis=0)

    Method chaining syntax:

    .. code-block:: python

        import pandas as pd
        import janitor
        df = pd.DataFrame(...).move(source=3, target=15, position='after',
        axis=0)

    :param df: The pandas Dataframe object.
    :param int or str source: column or row to move
    :param str target: column or row to move adjacent to
    :param str position: Specifies whether the Series is moved to before or
        after the adjacent Series. Values can be either 'before' or 'after';
        defaults to 'before'.
    :param int axis: Axis along which the function is applied. 0 to move a
        row, 1 to move a column.
    :returns: The dataframe with the Series moved.

    """
    if axis not in [0, 1]:
        raise ValueError(f"Invalid axis '{axis}'. Can only be 0 or 1.")

    if position not in ["before", "after"]:
        raise ValueError(
            f"Invalid position '{position}'. Can only be 'before' or 'after'."
        )

    if axis == 0:
        names = list(df.index)

        if source not in names:
            raise ValueError(f"Source row '{source}' not in dataframe.")

        if target not in names:
            raise ValueError(f"Target row '{target}' not in dataframe.")

        names.remove(source)
        pos = names.index(target)

        if position == "after":
            pos += 1
        names.insert(pos, source)

        df = df.loc[names, :]
    else:
        names = list(df.columns)

        if source not in names:
            raise ValueError(f"Source column '{source}' not in dataframe.")

        if target not in names:
            raise ValueError(f"Target column '{target}' not in dataframe.")

        names.remove(source)
        pos = names.index(target)

        if position == "after":
            pos += 1
        names.insert(pos, source)

        df = df.loc[:, names]

    return df


@pf.register_dataframe_method
def clean_names(
    df: pd.DataFrame,
    strip_underscores: Optional[Union[str, bool]] = None,
    case_type: str = "lower",
    remove_special: bool = False,
    strip_accents: bool = True,
    preserve_original_columns: bool = True,
    enforce_string: bool = True,
) -> pd.DataFrame:
    """
    Clean column names.

    Takes all column names, converts them to lowercase,
    then replaces all spaces with underscores.

    By default, column names are converted to string types.
    This can be switched off by passing in ``enforce_string=False``.

    This method does not mutate the original DataFrame.

    Functional usage syntax:

    .. code-block:: python

        df = clean_names(df)

    Method chaining syntax:

    .. code-block:: python

        import pandas as pd
        import janitor
        df = pd.DataFrame(...).clean_names()

    :Example of transformation:

    .. code-block:: python

        Columns before: First Name, Last Name, Employee Status, Subject
        Columns after: first_name, last_name, employee_status, subject

    :param df: The pandas DataFrame object.
    :param strip_underscores: (optional) Removes the outer underscores from all
        column names. Default None keeps outer underscores. Values can be
        either 'left', 'right' or 'both' or the respective shorthand 'l', 'r'
        and True.
    :param case_type: (optional) Whether to make columns lower or uppercase.
        Current case may be preserved with 'preserve',
        while snake case conversion (from CamelCase or camelCase only)
        can be turned on using "snake".
        Default 'lower' makes all characters lowercase.
    :param remove_special: (optional) Remove special characters from columns.
        Only letters, numbers and underscores are preserved.
    :param preserve_original_columns: (optional) Preserve original names.
        This is later retrievable using `df.original_columns`.
    :param enforce_string: Whether or not to convert all column names
        to string type. Defaults to True, but can be turned off.
        Columns with >1 levels will not be converted by default.
    :returns: A pandas DataFrame.
    """
    original_column_names = list(df.columns)

    if enforce_string:
        df = df.rename(columns=lambda x: str(x))

    df = df.rename(columns=lambda x: _change_case(x, case_type))

    df = df.rename(columns=_normalize_1)

    if remove_special:
        df = df.rename(columns=_remove_special)

    if strip_accents:
        df = df.rename(columns=_strip_accents)

    df = df.rename(columns=lambda x: re.sub("_+", "_", x))  # noqa: PD005
    df = _strip_underscores(df, strip_underscores)

    # Store the original column names, if enabled by user
    if preserve_original_columns:
        df.__dict__["original_columns"] = original_column_names
    return df


def _change_case(col: str, case_type: str) -> str:
    """Change case of a column name."""
    case_types = ["preserve", "upper", "lower", "snake"]
    if case_type.lower() not in case_types:
        raise JanitorError(f"case_type must be one of: {case_types}")

    if case_type.lower() != "preserve":
        if case_type.lower() == "upper":
            col = col.upper()
        elif case_type.lower() == "lower":
            col = col.lower()
        elif case_type.lower() == "snake":
            col = _camel2snake(col)

    return col


def _remove_special(col_name: Hashable) -> str:
    """Remove special characters from column name."""
    return "".join(
        item for item in str(col_name) if item.isalnum() or "_" in item
    )


_underscorer1 = re.compile(r"(.)([A-Z][a-z]+)")
_underscorer2 = re.compile("([a-z0-9])([A-Z])")


def _camel2snake(col_name: str) -> str:
    """Convert camelcase names to snake case.

    Implementation taken from: https://gist.github.com/jaytaylor/3660565
    by @jtaylor
    """

    subbed = _underscorer1.sub(r"\1_\2", col_name)  # noqa: PD005
    return _underscorer2.sub(r"\1_\2", subbed).lower()  # noqa: PD005


FIXES = [(r"[ /:,?()\.-]", "_"), (r"['’]", "")]


def _normalize_1(col_name: Hashable) -> str:
    """Perform normalization of column name."""
    result = str(col_name)
    for search, replace in FIXES:
        result = re.sub(search, replace, result)  # noqa: PD005
    return result


def _strip_accents(col_name: str) -> str:
    """Remove accents from a DataFrame column name.
    .. _StackOverflow: https://stackoverflow.com/questions/517923/what-is-the-best-way-to-remove-accents-in-a-python-unicode-strin
    """  # noqa: E501

    return "".join(
        letter
        for letter in unicodedata.normalize("NFD", col_name)
        if not unicodedata.combining(letter)
    )


@pf.register_dataframe_method
def remove_empty(df: pd.DataFrame) -> pd.DataFrame:
    """Drop all rows and columns that are completely null.

    This method also resets the index(by default) since it doesn't make sense
    to preserve the index of a completely empty row.

    This method mutates the original DataFrame.

    Implementation is inspired from `StackOverflow`_.

    .. _StackOverflow: https://stackoverflow.com/questions/38884538/python-pandas-find-all-rows-where-all-values-are-nan

    Functional usage syntax:

    .. code-block:: python

        df = remove_empty(df)

    Method chaining syntax:

    .. code-block:: python

        import pandas as pd
        import janitor
        df = pd.DataFrame(...).remove_empty()

    :param df: The pandas DataFrame object.

    :returns: A pandas DataFrame.
    """  # noqa: E501
    nanrows = df.index[df.isna().all(axis=1)]
    df = df.drop(index=nanrows).reset_index(drop=True)

    nancols = df.columns[df.isna().all(axis=0)]
    df = df.drop(columns=nancols)

    return df


@pf.register_dataframe_method
@deprecated_alias(columns="column_names")
def get_dupes(
    df: pd.DataFrame,
    column_names: Optional[Union[str, Iterable[str], Hashable]] = None,
) -> pd.DataFrame:
    """Return all duplicate rows.

    This method does not mutate the original DataFrame.

    Functional usage syntax:

    .. code-block:: python

        df = pd.DataFrame(...)
        df = get_dupes(df)

    Method chaining syntax:

    .. code-block:: python

        import pandas as pd
        import janitor
        df = pd.DataFrame(...).get_dupes()

    :param df: The pandas DataFrame object.
    :param str/iterable column_names: (optional) A column name or an iterable
        (list or tuple) of column names. Following pandas API, this only
        considers certain columns for identifying duplicates. Defaults to using
        all columns.
    :returns: The duplicate rows, as a pandas DataFrame.
    """
    dupes = df.duplicated(subset=column_names, keep=False)
    return df[dupes == True]  # noqa: E712


@pf.register_dataframe_method
@deprecated_alias(columns="column_names")
def encode_categorical(
    df: pd.DataFrame, column_names: Union[str, Iterable[str], Hashable]
) -> pd.DataFrame:
    """Encode the specified columns with Pandas'
    `category dtype <http://pandas.pydata.org/pandas-docs/stable/user_guide/categorical.html>`_.

    This method mutates the original DataFrame.

    Functional usage syntax:

    .. code-block:: python

        categorical_cols = ['col1', 'col2', 'col4']
        df = encode_categorical(df, columns=categorical_cols)  # one way

    Method chaining syntax:

    .. code-block:: python

        import pandas as pd
        import janitor
        categorical_cols = ['col1', 'col2', 'col4']
        df = pd.DataFrame(...).encode_categorical(columns=categorical_cols)

    :param df: The pandas DataFrame object.
    :param Hashable/iterable column_names: A column name or an iterable (list or
        tuple) of column names.
    :returns: A pandas DataFrame
    """  # noqa: E501
    if isinstance(column_names, list) or isinstance(column_names, tuple):
        for col in column_names:
            if col not in df.columns:
                raise JanitorError(f"{col} missing from dataframe columns!")
            df[col] = pd.Categorical(df[col])
    elif isinstance(column_names, Hashable):
        if column_names not in df.columns:
            raise JanitorError(
                f"{column_names} missing from dataframe columns!"
            )
        df[column_names] = pd.Categorical(df[column_names])
    else:
        raise JanitorError(
            "kwarg `column_names` must be hashable or iterable!"
        )
    return df


@pf.register_dataframe_method
@deprecated_alias(columns="column_names")
def label_encode(
    df: pd.DataFrame, column_names: Union[str, Iterable[str], Hashable]
) -> pd.DataFrame:
    """Convert labels into numerical data.

    This method will create a new column with the string "_enc" appended
    after the original column's name. Consider this to be syntactic sugar.

    This method behaves differently from `encode_categorical`. This method
    creates a new column of numeric data. `encode_categorical` replaces the
    dtype of the original column with a "categorical" dtype.

    This method mutates the original DataFrame.

    Functional usage syntax:

    .. code-block:: python

        df = label_encode(df, column_names="my_categorical_column")  # one way

    Method chaining syntax:

    .. code-block:: python

        import pandas as pd
        import janitor
        categorical_cols = ['col1', 'col2', 'col4']
        df = pd.DataFrame(...).label_encode(column_names=categorical_cols)

    :param df: The pandas DataFrame object.
    :param Hashable/iterable column_names: A column name or an iterable (list
        or tuple) of column names.
    :returns: A pandas DataFrame.
    """
    le = LabelEncoder()
    if isinstance(column_names, list) or isinstance(column_names, tuple):
        for col in column_names:
            if col not in df.columns:
                raise JanitorError(f"{col} missing from column_names")
            df[f"{col}_enc"] = le.fit_transform(df[col])
    elif isinstance(column_names, Hashable):
        if column_names not in df.columns:
            raise JanitorError(f"{column_names} missing from column_names")
        df[f"{column_names}_enc"] = le.fit_transform(df[column_names])
    else:
        raise JanitorError(
            "kwarg `column_names` must be hashable or iterable!"
        )
    return df


@pf.register_dataframe_method
@deprecated_alias(old="old_column_name", new="new_column_name")
def rename_column(
    df: pd.DataFrame, old_column_name: str, new_column_name: str
) -> pd.DataFrame:
    """Rename a column in place.

    This method does not mutate the original DataFrame.

    Functional usage syntax:

    .. code-block:: python

        df = rename_column(df, "old_column_name", "new_column_name")

    Method chaining syntax:

    .. code-block:: python

        import pandas as pd
        import janitor
        df = pd.DataFrame(...).rename_column("old_column_name", "new_column_name")

    This is just syntactic sugar/a convenience function for renaming one column
    at a time. If you are convinced that there are multiple columns in need of
    changing, then use the :py:meth:`pandas.DataFrame.rename` method.

    :param df: The pandas DataFrame object.
    :param old_column_name: The old column name.
    :param new_column_name: The new column name.
    :returns: A pandas DataFrame with renamed columns.
    """  # noqa: E501
    check_column(df, [old_column_name])

    return df.rename(columns={old_column_name: new_column_name})


@pf.register_dataframe_method
def rename_columns(df: pd.DataFrame, new_column_names: Dict) -> pd.DataFrame:
    """Rename columns in place.

    Functional usage syntax:

    .. code-block:: python

        df = rename_columns(df, {"old_column_name": "new_column_name"})

    Method chaining syntax:

    .. code-block:: python

        import pandas as pd
        import janitor
        df = pd.DataFrame(...).rename_columns({"old_column_name": "new_column_name"})

    This is just syntactic sugar/a convenience function for renaming one column
    at a time. If you are convinced that there are multiple columns in need of
    changing, then use the :py:meth:`pandas.DataFrame.rename` method.

    :param df: The pandas DataFrame object.
    :param new_column_names: A dictionary of old and new column names.
    :returns: A pandas DataFrame with renamed columns.
    """  # noqa: E501
    check_column(df, list(new_column_names.keys()))

    return df.rename(columns=new_column_names)


@pf.register_dataframe_method
def reorder_columns(
    df: pd.DataFrame, column_order: Union[Iterable[str], pd.Index, Hashable]
) -> pd.DataFrame:
    """Reorder DataFrame columns by specifying desired order as list of col names.

    Columns not specified retain their order and follow after specified cols.

    Validates column_order to ensure columns are all present in DataFrame.

    This method does not mutate the original DataFrame.

    Functional usage syntax:

    Given `DataFrame` with column names `col1`, `col2`, `col3`:

    .. code-block:: python

        df = reorder_columns(df, ['col2', 'col3'])

    Method chaining syntax:

    .. code-block:: python

        import pandas as pd
        import janitor
        df = pd.DataFrame(...).reorder_columns(['col2', 'col3'])

    The column order of `df` is now `col2`, `col3`, `col1`.

    Internally, this function uses `DataFrame.reindex` with `copy=False`
    to avoid unnecessary data duplication.

    :param df: `DataFrame` to reorder
    :param column_order: A list of column names or Pandas `Index`
        specifying their order in the returned `DataFrame`.
    :returns: A pandas DataFrame with reordered columns.
    """
    check("column_order", column_order, [list, tuple, pd.Index])

    if any(col not in df.columns for col in column_order):
        raise IndexError(
            "A column in column_order was not found in the DataFrame."
        )

    # if column_order is a Pandas index, needs conversion to list:
    column_order = list(column_order)

    return df.reindex(
        columns=(
            column_order
            + [col for col in df.columns if col not in column_order]
        ),
        copy=False,
    )


@pf.register_dataframe_method
@deprecated_alias(columns="column_names")
def coalesce(
    df: pd.DataFrame,
    column_names: Iterable[Hashable],
    new_column_name: Optional[str] = None,
    delete_columns: bool = True,
) -> pd.DataFrame:
    """Coalesce two or more columns of data in order of column names provided.

    This method does not mutate the original DataFrame.

    Functional usage syntax:

    .. code-block:: python

        df = coalesce(df, columns=['col1', 'col2'], 'col3')

    Method chaining syntax:

    .. code-block:: python

        import pandas as pd
        import janitor
        df = pd.DataFrame(...).coalesce(['col1', 'col2'])

    The first example will create a new column called 'col3' with values from
    'col2' inserted where values from 'col1' are NaN, then delete the original
    columns. The second example will keep the name 'col1' in the new column.

    This is more syntactic diabetes! For R users, this should look familiar to
    `dplyr`'s `coalesce` function; for Python users, the interface
    should be more intuitive than the :py:meth:`pandas.Series.combine_first`
    method (which we're just using internally anyways).

    :param df: A pandas DataFrame.
    :param column_names: A list of column names.
    :param str new_column_name: The new column name after combining.
    :param bool delete_columns: Whether to delete the columns being coalesced
    :returns: A pandas DataFrame with coalesced columns.
    """
    series = [df[c] for c in column_names]

    def _coalesce(series1, series2):
        return series1.combine_first(series2)

    if delete_columns:
        df = df.drop(columns=column_names)
    if not new_column_name:
        new_column_name = column_names[0]
    df[new_column_name] = reduce(_coalesce, series)  # noqa: F821
    return df


@pf.register_dataframe_method
@deprecated_alias(column="column_name")
def convert_excel_date(
    df: pd.DataFrame, column_name: Hashable
) -> pd.DataFrame:
    """Convert Excel's serial date format into Python datetime format.

    This method mutates the original DataFrame.

    Implementation is also from `Stack Overflow`.

    .. _Stack Overflow: https://stackoverflow.com/questions/38454403/convert-excel-style-date-with-pandas

    Functional usage syntax:

    .. code-block:: python

        df = convert_excel_date(df, column_name='date')

    Method chaining syntax:

    .. code-block:: python

        import pandas as pd
        import janitor
        df = pd.DataFrame(...).convert_excel_date('date')

    :param df: A pandas DataFrame.
    :param Hashable column_name: A column name.
    :returns: A pandas DataFrame with corrected dates.
    """  # noqa: E501
    df[column_name] = pd.TimedeltaIndex(
        df[column_name], unit="d"
    ) + dt.datetime(
        1899, 12, 30
    )  # noqa: W503
    return df


@pf.register_dataframe_method
@deprecated_alias(column="column_name")
def convert_matlab_date(
    df: pd.DataFrame, column_name: Hashable
) -> pd.DataFrame:
    """Convert Matlab's serial date number into Python datetime format.

    Implementation is also from `StackOverflow`_.

    .. _StackOverflow: https://stackoverflow.com/questions/13965740/converting-matlabs-datenum-format-to-python

    This method mutates the original DataFrame.

    Functional usage syntax:

    .. code-block:: python

        df = convert_matlab_date(df, column_name='date')

    Method chaining syntax:

    .. code-block:: python

        import pandas as pd
        import janitor
        df = pd.DataFrame(...).convert_matlab_date('date')

    :param df: A pandas DataFrame.
    :param Hashable column_name: A column name.
    :returns: A pandas DataFrame with corrected dates.
    """  # noqa: E501
    days = pd.Series([dt.timedelta(v % 1) for v in df[column_name]])
    df[column_name] = (
        df[column_name].astype(int).apply(dt.datetime.fromordinal)
        + days
        - dt.timedelta(days=366)
    )
    return df


@pf.register_dataframe_method
@deprecated_alias(column="column_name")
def convert_unix_date(df: pd.DataFrame, column_name: Hashable) -> pd.DataFrame:
    """Convert unix epoch time into Python datetime format.

    Note that this ignores local tz and convert all timestamps to naive
    datetime based on UTC!

    This method mutates the original DataFrame.

    Functional usage syntax:

    .. code-block:: python

        df = convert_unix_date(df, column_name='date')

    Method chaining syntax:

    .. code-block:: python

        import pandas as pd
        import janitor
        df = pd.DataFrame(...).convert_unix_date('date')

    :param df: A pandas DataFrame.
    :param Hashable column_name: A column name.
    :returns: A pandas DataFrame with corrected dates.
    """

    try:
        df[column_name] = pd.to_datetime(df[column_name], unit="s")
    except OutOfBoundsDatetime:  # Indicates time is in milliseconds.
        df[column_name] = pd.to_datetime(df[column_name], unit="ms")
    return df


@pf.register_dataframe_method
@deprecated_alias(columns="column_names")
def fill_empty(
    df: pd.DataFrame, column_names: Union[str, Iterable[str], Hashable], value
) -> pd.DataFrame:
    """Fill `NaN` values in specified columns with a given value.

    Super sugary syntax that wraps :py:meth:`pandas.DataFrame.fillna`.

    This method mutates the original DataFrame.

    Functional usage syntax:

    .. code-block:: python

        df = fill_empty(df, column_names=['col1', 'col2'], value=0)

    Method chaining syntax:

    .. code-block:: python

        import pandas as pd
        import janitor
        df = pd.DataFrame(...).fill_empty(column_names='col1', value=0)

    :param df: A pandas DataFrame.
    :param column_names: column_names: A column name or an iterable (list
        or tuple) of column names If a single column name is passed in, then
        only that column will be filled; if a list or tuple is passed in, then
        those columns will all be filled with the same value.
    :param value: The value that replaces the `NaN` values.
    :returns: A pandas DataFrame with `Nan` values filled.
    """
    if isinstance(column_names, list) or isinstance(column_names, tuple):
        for col in column_names:
            if col not in df.columns:
                raise JanitorError(f"{col} missing from dataframe columns!")
            df[col] = df[col].fillna(value)
    else:
        if column_names not in df.columns:
            raise JanitorError(
                f"{column_names} missing from dataframe columns!"
            )
        df[column_names] = df[column_names].fillna(value)

    return df


@pf.register_dataframe_method
@deprecated_alias(column="column_name")
def expand_column(
    df: pd.DataFrame, column_name: Hashable, sep: str, concat: bool = True
) -> pd.DataFrame:
    """Expand a categorical column with multiple labels into dummy-coded columns.

    Super sugary syntax that wraps :py:meth:`pandas.Series.str.get_dummies`.

    This method does not mutate the original DataFrame.

    Functional usage syntax:

    .. code-block:: python

        df = expand_column(df,
                           column_name='col_name',
                           sep=', ')  # note space in sep

    Method chaining syntax:

    .. code-block:: python

        import pandas as pd
        import janitor
        df = pd.DataFrame(...).expand_column(column_name='col_name',
                                             sep=', ')

    :param df: A pandas DataFrame.
    :param column_name: Which column to expand.
    :param sep: The delimiter. Example delimiters include `|`, `, `, `,` etc.
    :param bool concat: Whether to return the expanded column concatenated to
        the original dataframe (`concat=True`), or to return it standalone
        (`concat=False`).
    :returns: A pandas DataFrame with an expanded column.
    """
    expanded_df = df[column_name].str.get_dummies(sep=sep)
    if concat:
        df = df.join(expanded_df)
        return df
    else:
        return expanded_df


@pf.register_dataframe_method
@deprecated_alias(columns="column_names")
def concatenate_columns(
    df: pd.DataFrame,
    column_names: List[Hashable],
    new_column_name,
    sep: str = "-",
) -> pd.DataFrame:
    """Concatenates the set of columns into a single column.

    Used to quickly generate an index based on a group of columns.

    This method mutates the original DataFrame.

    Functional usage syntax:

    .. code-block:: python

        df = concatenate_columns(df,
                                 column_names=['col1', 'col2'],
                                 new_column_name='id',
                                 sep='-')

    Method chaining syntax:

    .. code-block:: python

        df = (pd.DataFrame(...).
              concatenate_columns(column_names=['col1', 'col2'],
                                  new_column_name='id',
                                  sep='-'))

    :param df: A pandas DataFrame.
    :param column_names: A list of columns to concatenate together.
    :param new_column_name: The name of the new column.
    :param sep: The separator between each column's data.
    :returns: A pandas DataFrame with concatenated columns.
    """
    if len(column_names) < 2:
        raise JanitorError("At least two columns must be specified")
    for i, col in enumerate(column_names):
        if i == 0:
            df[new_column_name] = df[col].astype(str)
        else:
            df[new_column_name] = (
                df[new_column_name] + sep + df[col].astype(str)
            )

    return df


@pf.register_dataframe_method
@deprecated_alias(column="column_name")
def deconcatenate_column(
    df: pd.DataFrame,
    column_name: Hashable,
    sep: Optional[str] = None,
    new_column_names: Optional[Union[List[str], Tuple[str]]] = None,
    autoname: str = None,
    preserve_position: bool = False,
) -> pd.DataFrame:
    """De-concatenates a single column into multiple columns.

    The column to de-concatenate can be either a collection (list, tuple, ...)
    which can be separated out with ``pd.Series.tolist()``,
    or a string to slice based on ``sep``.

    To determine this behaviour automatically,
    the first element in the column specified is inspected.

    If it is a string, then ``sep`` must be specified.
    Else, the function assumes that it is an iterable type
    (e.g. ``list`` or ``tuple``),
    and will attempt to deconcatenate by splitting the list.

    Given a column with string values, this is the inverse of the
    ``concatenate_columns`` function.

    Used to quickly split columns out of a single column.

    The keyword argument ``preserve_position``
    takes ``True`` or ``False`` boolean
    that controls whether the ``new_column_names``
    will take the original position
    of the to-be-deconcatenated ``column_name``:

    - When `preserve_position=False` (default), `df.columns` change from
      `[..., column_name, ...]` to `[..., column_name, ..., new_column_names]`.
      In other words, the deconcatenated new columns are appended to the right
      of the original dataframe and the original `column_name` is NOT dropped.
    - When `preserve_position=True`, `df.column` change from
      `[..., column_name, ...]` to `[..., new_column_names, ...]`.
      In other words, the deconcatenated new column will REPLACE the original
      `column_name` at its original position, and `column_name` itself
      is dropped.

    The keyword argument ``autoname`` accepts a base string
    and then automatically creates numbered column names
    based off the base string.
    For example, if ``col`` is passed in
    as the argument to ``autoname``,
    and 4 columns are created,
    then the resulting columns will be named
    ``col1, col2, col3, col4``.
    Numbering is always 1-indexed, not 0-indexed,
    in order to make the column names human-friendly.

    This method does not mutate the original DataFrame.

    Functional usage syntax:

    .. code-block:: python

        df = deconcatenate_column(
                df, column_name='id', new_column_names=['col1', 'col2'],
                sep='-', preserve_position=True
        )

    Method chaining syntax:

    .. code-block:: python

        df = (pd.DataFrame(...).
                deconcatenate_column(
                    column_name='id', new_column_names=['col1', 'col2'],
                    sep='-', preserve_position=True
                ))

    :param df: A pandas DataFrame.
    :param column_name: The column to split.
    :param sep: The separator delimiting the column's data.
    :param new_column_names: A list of new column names post-splitting.
    :param autoname: A base name for automatically naming the new columns.
        Takes precedence over ``new_column_names`` if both are provided.
    :param preserve_position: Boolean for whether or not to preserve original
        position of the column upon de-concatenation, default to False
    :returns: A pandas DataFrame with a deconcatenated column.
    """

    if column_name not in df.columns:
        raise ValueError(f"column name {column_name} not present in dataframe")

    if isinstance(df[column_name].iloc[0], str):
        if sep is None:
            raise ValueError(
                "`sep` must be specified if the column values are " "strings."
            )
        df_deconcat = df[column_name].str.split(sep, expand=True)
    else:
        df_deconcat = pd.DataFrame(
            df[column_name].to_list(),
            columns=new_column_names,
            index=df.index,
        )

    if preserve_position:
        # Keep a copy of the original dataframe
        df_original = df.copy()

    if new_column_names is None and autoname is None:
        raise ValueError(
            "One of `new_column_names` or `autoname` must be supplied."
        )

    if autoname:
        new_column_names = [
            f"{autoname}{i}" for i in range(1, df_deconcat.shape[1] + 1)
        ]

    if not len(new_column_names) == df_deconcat.shape[1]:
        raise JanitorError(
            f"you need to provide {len(df_deconcat.shape[1])} names "
            "to new_column_names"
        )

    df_deconcat.columns = new_column_names
    df = pd.concat([df, df_deconcat], axis=1)

    if preserve_position:
        cols = list(df_original.columns)
        index_original = cols.index(column_name)

        for i, col_new in enumerate(new_column_names):
            cols.insert(index_original + i, col_new)

        df = df[cols].drop(columns=column_name)

    return df


@pf.register_dataframe_method
@deprecated_alias(column="column_name")
def filter_string(
    df: pd.DataFrame,
    column_name: Hashable,
    search_string: str,
    complement: bool = False,
) -> pd.DataFrame:
    """Filter a string-based column according to whether it contains a substring.

    This is super sugary syntax that builds on top of
    `pandas.Series.str.contains`.

    Because this uses internally `pandas.Series.str.contains`, which allows a
    regex string to be passed into it, thus `search_string` can also be a regex
    pattern.

    This method does not mutate the original DataFrame.

    This function allows us to method chain filtering operations:

    .. code-block:: python

        df = (pd.DataFrame(...)
              .filter_string('column', search_string='pattern', complement=False)
              ...)  # chain on more data preprocessing.

    This stands in contrast to the in-place syntax that is usually used:

    .. code-block:: python

        df = pd.DataFrame(...)
        df = df[df['column'].str.contains('pattern')]]

    As can be seen here, the API design allows for a more seamless flow in
    expressing the filtering operations.

    Functional usage syntax:

    .. code-block:: python

        df = filter_string(df,
                           column_name='column',
                           search_string='pattern',
                           complement=False)

    Method chaining syntax:

    .. code-block:: python

        df = (pd.DataFrame(...)
              .filter_string(column_name='column',
                             search_string='pattern',
                             complement=False)
              ...)

    :param df: A pandas DataFrame.
    :param column_name: The column to filter. The column should contain strings.
    :param search_string: A regex pattern or a (sub-)string to search.
    :param complement: Whether to return the complement of the filter or not.
    :returns: A filtered pandas DataFrame.
    """  # noqa: E501
    criteria = df[column_name].str.contains(search_string)
    if complement:
        return df[~criteria]
    else:
        return df[criteria]


@pf.register_dataframe_method
def filter_on(
    df: pd.DataFrame, criteria: str, complement: bool = False
) -> pd.DataFrame:
    """Return a dataframe filtered on a particular criteria.

    This method does not mutate the original DataFrame.

    This is super-sugary syntax that wraps the pandas `.query()` API, enabling
    users to use strings to quickly specify filters for filtering their
    dataframe. The intent is that `filter_on` as a verb better matches the
    intent of a pandas user than the verb `query`.

    Let's say we wanted to filter students based on whether they failed an exam
    or not, which is defined as their score (in the "score" column) being less
    than 50.

    .. code-block:: python

        df = (pd.DataFrame(...)
              .filter_on('score < 50', complement=False)
              ...)  # chain on more data preprocessing.

    This stands in contrast to the in-place syntax that is usually used:

    .. code-block:: python

        df = pd.DataFrame(...)
        df = df[df['score'] < 3]

    As with the `filter_string` function, a more seamless flow can be expressed
    in the code.

    Functional usage syntax:

    .. code-block:: python

        df = filter_on(df,
                       'score < 50',
                       complement=False)

    Method chaining syntax:

    .. code-block:: python

        df = (pd.DataFrame(...)
              .filter_on('score < 50', complement=False))

    Credit to Brant Peterson for the name.

    :param df: A pandas DataFrame.
    :param criteria: A filtering criteria that returns an array or Series of
        booleans, on which pandas can filter on.
    :param complement: Whether to return the complement of the filter or not.
    :returns: A filtered pandas DataFrame.
    """
    if complement:
        return df.query("not " + criteria)
    else:
        return df.query(criteria)


@pf.register_dataframe_method
@deprecated_alias(column="column_name", start="start_date", end="end_date")
def filter_date(
    df: pd.DataFrame,
    column_name: Hashable,
    start_date: Optional[dt.date] = None,
    end_date: Optional[dt.date] = None,
    years: Optional[List] = None,
    months: Optional[List] = None,
    days: Optional[List] = None,
    column_date_options: Optional[Dict] = None,
    format: Optional[str] = None,
) -> pd.DataFrame:
    """Filter a date-based column based on certain criteria.

    This method does not mutate the original DataFrame.

    Dates may be finicky and this function builds on top of the "magic" from
    the pandas `to_datetime` function that is able to parse dates well.

    Additional options to parse the date type of your column may be found at
    the official pandas documentation:

    pandas.pydata.org/pandas-docs/stable/reference/api/pandas.to_datetime.html

    **Note:** This method will cast your column to a Timestamp!

    :param df: A pandas dataframe.
    :param column_name: The column which to apply the fraction transformation.
    :param start_date: The beginning date to use to filter the DataFrame.
    :param end_date: The end date to use to filter the DataFrame.
    :param years: The years to use to filter the DataFrame.
    :param months: The months to use to filter the DataFrame.
    :param days: The days to use to filter the DataFrame.
    :param column_date_options: 'Special options to use when parsing the date
        column in the original DataFrame. The options may be found at the
        official Pandas documentation.'
    :param format: 'If you're using a format for `start_date` or `end_date`
        that is not recognized natively by pandas' to_datetime function, you
        may supply the format yourself. Python date and time formats may be
        found at http://strftime.org/.'
    :returns: A filtered pandas DataFrame.

    **Note:** This only affects the format of the `start_date` and `end_date`
    parameters. If there's an issue with the format of the DataFrame being
    parsed, you would pass `{'format': your_format}` to `column_date_options`.

    """

    # TODO: need to convert this to notebook.
    #     :Setup:
    # .. code-block:: python

    #     import pandas as pd
    #     import janitor

    #     date_list = [
    #         [1, "01/28/19"], [2, "01/29/19"], [3, "01/30/19"],
    #         [4, "01/31/19"], [5, "02/01/19"], [6, "02/02/19"],
    #         [7, "02/03/19"], [8, "02/04/19"], [9, "02/05/19"],
    #         [10, "02/06/19"], [11, "02/07/20"], [12, "02/08/20"],
    #         [13, "02/09/20"], [14, "02/10/20"], [15, "02/11/20"],
    #         [16, "02/12/20"], [17, "02/07/20"], [18, "02/08/20"],
    #         [19, "02/09/20"], [20, "02/10/20"], [21, "02/11/20"],
    #         [22, "02/12/20"], [23, "03/08/20"], [24, "03/09/20"],
    #         [25, "03/10/20"], [26, "03/11/20"], [27, "03/12/20"]]

    #     example_dataframe = pd.DataFrame(date_list,
    #                                      columns = ['AMOUNT', 'DATE'])

    # :Example 1: Filter dataframe between two dates

    # .. code-block:: python

    #     start_date = "01/29/19"
    #     end_date = "01/30/19"

    #     example_dataframe.filter_date(
    #         'DATE', start_date=start_date, end_date=end_date
    #     )

    # :Output:

    # .. code-block:: python

    #        AMOUNT       DATE
    #     1       2 2019-01-29
    #     2       3 2019-01-30

    # :Example 2: Using a different date format for filtering

    # .. code-block:: python

    #     end_date = "01$$$30$$$19"
    #     format = "%m$$$%d$$$%y"

    #     example_dataframe.filter_date(
    #         'DATE', end_date=end_date, format=format
    #     )

    # :Output:

    # .. code-block:: python

    #        AMOUNT       DATE
    #     0       1 2019-01-28
    #     1       2 2019-01-29
    #     2       3 2019-01-30

    # :Example 3: Filtering by year

    # .. code-block:: python

    #     years = [2019]

    #     example_dataframe.filter_date('DATE', years=years)

    # :Output:

    # .. code-block:: python

    #        AMOUNT       DATE
    #     0       1 2019-01-28
    #     1       2 2019-01-29
    #     2       3 2019-01-30
    #     3       4 2019-01-31
    #     4       5 2019-02-01
    #     5       6 2019-02-02
    #     6       7 2019-02-03
    #     7       8 2019-02-04
    #     8       9 2019-02-05
    #     9      10 2019-02-06

    # :Example 4: Filtering by year and month

    # .. code-block:: python

    #     years = [2020]
    #     months = [3]

    #     example_dataframe.filter_date('DATE', years=years, months=months)

    # :Output:

    # .. code-block:: python

    #         AMOUNT       DATE
    #     22      23 2020-03-08
    #     23      24 2020-03-09
    #     24      25 2020-03-10
    #     25      26 2020-03-11
    #     26      27 2020-03-12

    # :Example 5: Filtering by year and day

    # .. code-block:: python

    #     years = [2020]
    #     days = range(10,12)

    #     example_dataframe.filter_date('DATE', years=years, days=days)

    # :Output:

    # .. code-block:: python

    #         AMOUNT       DATE
    #     13      14 2020-02-10
    #     14      15 2020-02-11
    #     19      20 2020-02-10
    #     20      21 2020-02-11
    #     24      25 2020-03-10
    #     25      26 2020-03-11

    def _date_filter_conditions(conditions):
        """Taken from: https://stackoverflow.com/a/13616382."""
        return reduce(np.logical_and, conditions)

    if column_date_options:
        df.loc[:, column_name] = pd.to_datetime(
            df.loc[:, column_name], **column_date_options
        )
    else:
        df.loc[:, column_name] = pd.to_datetime(df.loc[:, column_name])

    _filter_list = []

    if start_date:
        start_date = pd.to_datetime(start_date, format=format)
        _filter_list.append(df.loc[:, column_name] >= start_date)

    if end_date:
        end_date = pd.to_datetime(end_date, format=format)
        _filter_list.append(df.loc[:, column_name] <= end_date)

    if years:
        _filter_list.append(df.loc[:, column_name].dt.year.isin(years))

    if months:
        _filter_list.append(df.loc[:, column_name].dt.month.isin(months))

    if days:
        _filter_list.append(df.loc[:, column_name].dt.day.isin(days))

    if start_date and end_date:
        if start_date > end_date:
            warnings.warn(
                f"Your start date of {start_date} is after your end date of "
                f"{end_date}. Is this intended?"
            )

    return df.loc[_date_filter_conditions(_filter_list), :]


@pf.register_dataframe_method
@deprecated_alias(column="column_name")
def filter_column_isin(
    df: pd.DataFrame,
    column_name: Hashable,
    iterable: Iterable,
    complement: bool = False,
) -> pd.DataFrame:
    """Filter a dataframe for values in a column that exist in another iterable.

    This method does not mutate the original DataFrame.

    Assumes exact matching; fuzzy matching not implemented.

    The below example syntax will filter the DataFrame such that we only get
    rows for which the "names" are exactly "James" and "John".

    .. code-block:: python

        df = (
            pd.DataFrame(...)
            .clean_names()
            .filter_column_isin(column_name="names", iterable=["James", "John"]
            )
        )

    This is the method chaining alternative to:

    .. code-block:: python

        df = df[df['names'].isin(['James', 'John'])]

    If "complement" is true, then we will only get rows for which the names
    are not James or John.

    :param df: A pandas DataFrame
    :param column_name: The column on which to filter.
    :param iterable: An iterable. Could be a list, tuple, another pandas
        Series.
    :param complement: Whether to return the complement of the selection or
        not.
    :returns: A filtered pandas DataFrame.
    """
    if len(iterable) == 0:
        raise ValueError(
            "`iterable` kwarg must be given an iterable of length 1 or greater"
        )
    criteria = df[column_name].isin(iterable)

    if complement:
        return df[~criteria]
    else:
        return df[criteria]


@pf.register_dataframe_method
@deprecated_alias(columns="column_names")
def remove_columns(
    df: pd.DataFrame, column_names: Union[str, Iterable[str], Hashable]
) -> pd.DataFrame:
    """Remove the set of columns specified in `column_names`.

    This method does not mutate the original DataFrame.

    Intended to be the method-chaining alternative to `del df[col]`.

    Method chaining syntax:

    .. code-block:: python

        df = pd.DataFrame(...).remove_columns(column_names=['col1', 'col2'])

    :param df: A pandas DataFrame
    :param column_names: The columns to remove.
    :returns: A pandas DataFrame.
    """
    return df.drop(columns=column_names)


@pf.register_dataframe_method
@deprecated_alias(column="column_name")
def change_type(
    df: pd.DataFrame,
    column_name: Hashable,
    dtype: type,
    ignore_exception: bool = False,
) -> pd.DataFrame:
    """Change the type of a column.

    This method mutates the original DataFrame.

    Exceptions that are raised can be ignored. For example, if one has a mixed
    dtype column that has non-integer strings and integers, and you want to
    coerce everything to integers, you can optionally ignore the non-integer
    strings and replace them with ``NaN`` or keep the original value

    Intended to be the method-chaining alternative to:

        df[col] = df[col].astype(dtype)

    Method chaining syntax:

    .. code-block:: python

        df = pd.DataFrame(...).change_type('col1', str)

    :param df: A pandas dataframe.
    :param column_name: A column in the dataframe.
    :param dtype: The datatype to convert to. Should be one of the standard
        Python types, or a numpy datatype.
    :param ignore_exception: one of ``{False, "fillna", "keep_values"}``.
    :returns: A pandas DataFrame with changed column types.
    """
    if not ignore_exception:
        df[column_name] = df[column_name].astype(dtype)
    elif ignore_exception == "keep_values":
        df[column_name] = df[column_name].astype(dtype, errors="ignore")
    elif ignore_exception == "fillna":
        # returns None when conversion
        def convert(x, dtype):
            try:
                return dtype(x)
            except ValueError:
                return None

        df[column_name] = df[column_name].apply(lambda x: convert(x, dtype))
    else:
        raise ValueError("unknown option for ignore_exception")
    return df


@pf.register_dataframe_method
@deprecated_alias(col_name="column_name")
def add_column(
    df: pd.DataFrame,
    column_name: str,
    value: Union[List[Any], Tuple[Any], Any],
    fill_remaining: bool = False,
) -> pd.DataFrame:
    """Add a column to the dataframe.

    This method does not mutate the original DataFrame.

    Intended to be the method-chaining alternative to::

        df[column_name] = value

    Method chaining syntax adding a column with only a single value:

    .. code-block:: python

        # This will add a column with only one value.
        df = pd.DataFrame(...).add_column(column_name="new_column", 2)

    Method chaining syntax adding a column with more than one value:

    .. code-block:: python

        # This will add a column with an iterable of values.
        vals = [1, 2, 5, ..., 3, 4]  # of same length as the dataframe.
        df = pd.DataFrame(...).add_column(column_name="new_column", vals)

    :param df: A pandas dataframe.
    :param column_name: Name of the new column. Should be a string, in order
        for the column name to be compatible with the Feather binary
        format (this is a useful thing to have).
    :param value: Either a single value, or a list/tuple of values.
    :param fill_remaining: If value is a tuple or list that is smaller than
        the number of rows in the DataFrame, repeat the list or tuple
        (R-style) to the end of the DataFrame.
    :returns: A pandas DataFrame with an added column.
    """
    # TODO: Convert examples to notebook.
    # :Setup:

    # .. code-block:: python

    #     import pandas as pd
    #     import janitor
    #     data = {
    #         "a": [1, 2, 3] * 3,
    #         "Bell__Chart": [1, 2, 3] * 3,
    #         "decorated-elephant": [1, 2, 3] * 3,
    #         "animals": ["rabbit", "leopard", "lion"] * 3,
    #         "cities": ["Cambridge", "Shanghai", "Basel"] * 3,
    #     }
    #     df = pd.DataFrame(data)

    # :Example 1: Create a new column with a single value:

    # .. code-block:: python

    #     df.add_column("city_pop", 100000)

    # :Output:

    # .. code-block:: python

    #        a  Bell__Chart  decorated-elephant  animals     cities  city_pop
    #     0  1            1                   1   rabbit  Cambridge    100000
    #     1  2            2                   2  leopard   Shanghai    100000
    #     2  3            3                   3     lion      Basel    100000
    #     3  1            1                   1   rabbit  Cambridge    100000
    #     4  2            2                   2  leopard   Shanghai    100000
    #     5  3            3                   3     lion      Basel    100000
    #     6  1            1                   1   rabbit  Cambridge    100000
    #     7  2            2                   2  leopard   Shanghai    100000
    #     8  3            3                   3     lion      Basel    100000

    # :Example 2: Create a new column with an iterator which fills to the
    # column
    # size:

    # .. code-block:: python

    #     df.add_column("city_pop", range(3), fill_remaining=True)

    # :Output:

    # .. code-block:: python

    #        a  Bell__Chart  decorated-elephant  animals     cities  city_pop
    #     0  1            1                   1   rabbit  Cambridge         0
    #     1  2            2                   2  leopard   Shanghai         1
    #     2  3            3                   3     lion      Basel         2
    #     3  1            1                   1   rabbit  Cambridge         0
    #     4  2            2                   2  leopard   Shanghai         1
    #     5  3            3                   3     lion      Basel         2
    #     6  1            1                   1   rabbit  Cambridge         0
    #     7  2            2                   2  leopard   Shanghai         1
    #     8  3            3                   3     lion      Basel         2

    # :Example 3: Add new column based on mutation of other columns:

    # .. code-block:: python

    #     df.add_column("city_pop", df.Bell__Chart - 2 * df.a)

    # :Output:

    # .. code-block:: python

    #        a  Bell__Chart  decorated-elephant  animals     cities  city_pop
    #     0  1            1                   1   rabbit  Cambridge        -1
    #     1  2            2                   2  leopard   Shanghai        -2
    #     2  3            3                   3     lion      Basel        -3
    #     3  1            1                   1   rabbit  Cambridge        -1
    #     4  2            2                   2  leopard   Shanghai        -2
    #     5  3            3                   3     lion      Basel        -3
    #     6  1            1                   1   rabbit  Cambridge        -1
    #     7  2            2                   2  leopard   Shanghai        -2
    #     8  3            3                   3     lion      Basel        -3

    df = df.copy()
    check("column_name", column_name, [str])

    if column_name in df.columns:
        raise ValueError(
            f"Attempted to add column that already exists: " f"{column_name}."
        )

    nrows = df.shape[0]

    if hasattr(value, "__len__") and not isinstance(
        value, (str, bytes, bytearray)
    ):
        # if `value` is a list, ndarray, etc.
        if len(value) > nrows:
            raise ValueError(
                "`values` has more elements than number of rows "
                f"in your `DataFrame`. vals: {len(value)}, "
                f"df: {nrows}"
            )
        if len(value) != nrows and not fill_remaining:
            raise ValueError(
                "Attempted to add iterable of values with length"
                " not equal to number of DataFrame rows"
            )

        if len(value) == 0:
            raise ValueError(
                "Values has to be an iterable of minimum length 1"
            )
        len_value = len(value)
    elif fill_remaining:
        # relevant if a scalar val was passed, yet fill_remaining == True
        len_value = 1
        value = [value]

    nrows = df.shape[0]

    if fill_remaining:
        times_to_loop = int(np.ceil(nrows / len_value))

        fill_values = list(value) * times_to_loop

        df[column_name] = fill_values[:nrows]
    else:
        df[column_name] = value

    return df


@pf.register_dataframe_method
def add_columns(
    df: pd.DataFrame, fill_remaining: bool = False, **kwargs
) -> pd.DataFrame:
    """Add multiple columns to the dataframe.

    This method does not mutate the original DataFrame.

    Method to augment `add_column` with ability to add multiple columns in
    one go. This replaces the need for multiple `add_column` calls.

    Usage is through supplying kwargs where the key is the col name and the
    values correspond to the values of the new DataFrame column.

    Values passed can be scalar or iterable (list, ndarray, etc.)

    Usage example:

    .. code-block:: python

        x = 3
        y = np.arange(0, 10)
        df = pd.DataFrame(...).add_columns(x=x, y=y)

    :param df: A pandas dataframe.
    :param fill_remaining: If value is a tuple or list that is smaller than
        the number of rows in the DataFrame, repeat the list or tuple
        (R-style) to the end of the DataFrame. (Passed to `add_column`)
    :param kwargs: column, value pairs which are looped through in
        `add_column` calls.
    :returns: A pandas DataFrame with added columns.
    """
    # Note: error checking can pretty much be handled in `add_column`

    for col_name, values in kwargs.items():
        df = df.add_column(col_name, values, fill_remaining=fill_remaining)

    return df


@pf.register_dataframe_method
def limit_column_characters(
    df: pd.DataFrame, column_length: int, col_separator: str = "_"
) -> pd.DataFrame:
    """Truncate column sizes to a specific length.

    This method mutates the original DataFrame.

    Method chaining will truncate all columns to a given length and append
    a given separator character with the index of duplicate columns, except
    for the first distinct column name.

    :param df: A pandas dataframe.
    :param column_length: Character length for which to truncate all columns.
        The column separator value and number for duplicate column name does
        not contribute. Therefore, if all columns are truncated to 10
        characters, the first distinct column will be 10 characters and the
        remaining will be 12 characters (assuming a column separator of one
        character).
    :param col_separator: The separator to use for counting distinct column
        values. I think an underscore looks nicest, however a period is a
        common option as well. Supply an empty string (i.e. '') to remove the
        separator.
    :returns: A pandas DataFrame with truncated column lengths.
    """
    # :Example Setup:

    # .. code-block:: python

    #     import pandas as pd
    #     import janitor
    #     data_dict = {
    #         "really_long_name_for_a_column": range(10),
    #         "another_really_long_name_for_a_column": \
    #         [2 * item for item in range(10)],
    #         "another_really_longer_name_for_a_column": list("lllongname"),
    #         "this_is_getting_out_of_hand": list("longername"),
    #     }

    # :Example: Standard truncation:

    # .. code-block:: python

    #     example_dataframe = pd.DataFrame(data_dict)
    #     example_dataframe.limit_column_characters(7)

    # :Output:

    # .. code-block:: python

    #            really_  another another_1 this_is
    #     0        0        0         l       l
    #     1        1        2         l       o
    #     2        2        4         l       n
    #     3        3        6         o       g
    #     4        4        8         n       e
    #     5        5       10         g       r
    #     6        6       12         n       n
    #     7        7       14         a       a
    #     8        8       16         m       m
    #     9        9       18         e       e

    # :Example: Standard truncation with different separator character:

    # .. code-block:: python

    #     example_dataframe2 = pd.DataFrame(data_dict)
    #     example_dataframe2.limit_column_characters(7, ".")

    # .. code-block:: python

    #            really_  another another.1 this_is
    #     0        0        0         l       l
    #     1        1        2         l       o
    #     2        2        4         l       n
    #     3        3        6         o       g
    #     4        4        8         n       e
    #     5        5       10         g       r
    #     6        6       12         n       n
    #     7        7       14         a       a
    #     8        8       16         m       m
    #     9        9       18         e       e
    check("column_length", column_length, [int])
    check("col_separator", col_separator, [str])

    col_names = df.columns
    col_names = [col_name[:column_length] for col_name in col_names]

    col_name_set = set(col_names)
    col_name_count = {}

    # If no columns are duplicates, we can skip the loops below.
    if len(col_name_set) == len(col_names):
        df.columns = col_names
        return df

    for col_name_to_check in col_name_set:
        count = 0
        for idx, col_name in enumerate(col_names):
            if col_name_to_check == col_name:
                col_name_count[idx] = count
                count += 1

    final_col_names = []
    for idx, col_name in enumerate(col_names):
        if col_name_count[idx] > 0:
            col_name_to_append = (
                col_name + col_separator + str(col_name_count[idx])
            )
            final_col_names.append(col_name_to_append)
        else:
            final_col_names.append(col_name)

    df.columns = final_col_names
    return df


@pf.register_dataframe_method
def row_to_names(
    df: pd.DataFrame,
    row_number: int = None,
    remove_row: bool = False,
    remove_rows_above: bool = False,
) -> pd.DataFrame:
    """Elevates a row to be the column names of a DataFrame.

    This method mutates the original DataFrame.

    Contains options to remove the elevated row from the DataFrame along with
    removing the rows above the selected row.

    Method chaining usage:

    .. code-block:: python

        df = (
            pd.DataFrame(...)
            .row_to_names(
                row_number=0,
                remove_row=False,
                remove_rows_above=False,
            )
        )

    :param df: A pandas DataFrame.
    :param row_number: The row containing the variable names
    :param remove_row: Whether the row should be removed from the DataFrame.
        Defaults to False.
    :param remove_rows_above: Whether the rows above the selected row should
        be removed from the DataFrame. Defaults to False.
    :returns: A pandas DataFrame with set column names.
    """
    # :Setup:

    # .. code-block:: python

    #     import pandas as pd
    #     import janitor
    #     data_dict = {
    #         "a": [1, 2, 3] * 3,
    #         "Bell__Chart": [1, 2, 3] * 3,
    #         "decorated-elephant": [1, 2, 3] * 3,
    #         "animals": ["rabbit", "leopard", "lion"] * 3,
    #         "cities": ["Cambridge", "Shanghai", "Basel"] * 3
    #     }

    # :Example: Move first row to column names:

    # .. code-block:: python

    #     example_dataframe = pd.DataFrame(data_dict)
    #     example_dataframe.row_to_names(0)

    # :Output:

    # .. code-block:: python

    #        1  1  1   rabbit  Cambridge
    #     0  1  1  1   rabbit  Cambridge
    #     1  2  2  2  leopard   Shanghai
    #     2  3  3  3     lion      Basel
    #     3  1  1  1   rabbit  Cambridge
    #     4  2  2  2  leopard   Shanghai
    #     5  3  3  3     lion      Basel
    #     6  1  1  1   rabbit  Cambridge
    #     7  2  2  2  leopard   Shanghai

    # :Example: Move first row to column names and remove row:

    # .. code-block:: python

    #     example_dataframe = pd.DataFrame(data_dict)
    #     example_dataframe.row_to_names(0, remove_row=True)

    # :Output:

    # .. code-block:: python

    #        1  1  1   rabbit  Cambridge
    #     1  2  2  2  leopard   Shanghai
    #     2  3  3  3     lion      Basel
    #     3  1  1  1   rabbit  Cambridge
    #     4  2  2  2  leopard   Shanghai
    #     5  3  3  3     lion      Basel
    #     6  1  1  1   rabbit  Cambridge
    #     7  2  2  2  leopard   Shanghai
    #     8  3  3  3     lion      Basel

    # :Example: Move first row to column names, remove row, \
    # and remove rows above selected row:

    # .. code-block:: python

    #     example_dataframe = pd.DataFrame(data_dict)
    #     example_dataframe.row_to_names(2, remove_row=True, \
    #         remove_rows_above=True)

    # :Output:

    # .. code-block:: python

    #        3  3  3     lion      Basel
    #     3  1  1  1   rabbit  Cambridge
    #     4  2  2  2  leopard   Shanghai
    #     5  3  3  3     lion      Basel
    #     6  1  1  1   rabbit  Cambridge
    #     7  2  2  2  leopard   Shanghai
    #     8  3  3  3     lion      Basel

    check("row_number", row_number, [int])

    df.columns = df.iloc[row_number, :]
    df.columns.name = None

    if remove_row:
        df = df.drop(df.index[row_number])

    if remove_rows_above:
        df = df.drop(df.index[range(row_number)])

    return df


@pf.register_dataframe_method
@deprecated_alias(col_name="column_name")
def round_to_fraction(
    df: pd.DataFrame,
    column_name: Hashable = None,
    denominator: float = None,
    digits: float = np.inf,
) -> pd.DataFrame:
    """Round all values in a column to a fraction.

    This method mutates the original DataFrame.

    Taken from https://github.com/sfirke/janitor/issues/235.

    Also, optionally round to a specified number of digits.

    Method-chaining usage:

    .. code-block:: python

        # Round to two decimal places
        df = pd.DataFrame(...).round_to_fraction('a', 2)

    :param df: A pandas dataframe.
    :param column_name: Name of column to round to fraction.
    :param denominator: The denominator of the fraction for rounding
    :param digits: The number of digits for rounding after rounding to the
        fraction. Default is np.inf (i.e. no subsequent rounding)
    :returns: A pandas DataFrame with a column's values rounded.
    """
    # NOTE: THESE EXAMPLES SHOULD BE MOVED TO NOTEBOOKS.
    #     :Example Setup:

    # .. code-block:: python

    #     import pandas as pd
    #     import janitor
    #     data_dict = {
    #         "a": [1.23452345, 2.456234, 3.2346125] * 3,
    #         "Bell__Chart": [1/3, 2/7, 3/2] * 3,
    #         "decorated-elephant": [1/234, 2/13, 3/167] * 3,
    #         "animals": ["rabbit", "leopard", "lion"] * 3,
    #         "cities": ["Cambridge", "Shanghai", "Basel"] * 3,
    #     }

    # :Example: Rounding the first column to the nearest half:

    # .. code-block:: python

    # :Output:

    # .. code-block:: python

    #          a  Bell__Chart  decorated-elephant  animals     cities
    #     0  1.0     0.333333            0.004274   rabbit  Cambridge
    #     1  2.5     0.285714            0.153846  leopard   Shanghai
    #     2  3.0     1.500000            0.017964     lion      Basel
    #     3  1.0     0.333333            0.004274   rabbit  Cambridge
    #     4  2.5     0.285714            0.153846  leopard   Shanghai
    #     5  3.0     1.500000            0.017964     lion      Basel
    #     6  1.0     0.333333            0.004274   rabbit  Cambridge
    #     7  2.5     0.285714            0.153846  leopard   Shanghai
    #     8  3.0     1.500000            0.017964     lion      Basel

    # :Example: Rounding the first column to nearest third:

    # .. code-block:: python

    #     example_dataframe2 = pd.DataFrame(data_dict)
    #     example_dataframe2.round_to_fraction('a', 3)

    # :Output:

    # .. code-block:: python

    #               a  Bell__Chart  decorated-elephant  animals     cities
    #     0  1.333333     0.333333            0.004274   rabbit  Cambridge
    #     1  2.333333     0.285714            0.153846  leopard   Shanghai
    #     2  3.333333     1.500000            0.017964     lion      Basel
    #     3  1.333333     0.333333            0.004274   rabbit  Cambridge
    #     4  2.333333     0.285714            0.153846  leopard   Shanghai
    #     5  3.333333     1.500000            0.017964     lion      Basel
    #     6  1.333333     0.333333            0.004274   rabbit  Cambridge
    #     7  2.333333     0.285714            0.153846  leopard   Shanghai
    #     8  3.333333     1.500000            0.017964     lion      Basel

    # :Example 3: Rounding the first column to the nearest third and rounding \
    # each value to the 10,000th place:

    # .. code-block:: python

    #     example_dataframe2 = pd.DataFrame(data_dict)
    #     example_dataframe2.round_to_fraction('a', 3, 4)

    # :Output:

    # .. code-block:: python

    #             a  Bell__Chart  decorated-elephant  animals     cities
    #     0  1.3333     0.333333            0.004274   rabbit  Cambridge
    #     1  2.3333     0.285714            0.153846  leopard   Shanghai
    #     2  3.3333     1.500000            0.017964     lion      Basel
    #     3  1.3333     0.333333            0.004274   rabbit  Cambridge
    #     4  2.3333     0.285714            0.153846  leopard   Shanghai
    #     5  3.3333     1.500000            0.017964     lion      Basel
    #     6  1.3333     0.333333            0.004274   rabbit  Cambridge
    #     7  2.3333     0.285714            0.153846  leopard   Shanghai
    #     8  3.3333     1.500000            0.017964     lion      Basel

    if denominator:
        check("denominator", denominator, [float, int])

    if digits:
        check("digits", digits, [float, int])

    df[column_name] = round(df[column_name] * denominator, 0) / denominator
    if not np.isinf(digits):
        df[column_name] = round(df[column_name], digits)

    return df


@pf.register_dataframe_method
@deprecated_alias(col_name="column_name", dest_col_name="dest_column_name")
def transform_column(
    df: pd.DataFrame,
    column_name: Hashable,
    function: Callable,
    dest_column_name: Optional[str] = None,
    elementwise: bool = True,
) -> pd.DataFrame:
    """Transform the given column in-place using the provided function.

    Functions can be applied one of two ways:

    - Element-wise (default; ``elementwise=True``)
    - Column-wise  (alternative; ``elementwise=False``)

    If the function is applied "elementwise",
    then the first argument of the function signature
    should be the individual element of each function.
    This is the default behaviour of ``transform_column``,
    because it is easy to understand.
    For example:

    .. code-block:: python

        def elemwise_func(x):
            modified_x = ... # do stuff here
            return modified_x

        df.transform_column(column_name="my_column", function=elementwise_func)

    On the other hand, columnwise application of a function
    behaves as if the function takes in a pandas Series
    and emits back a sequence that is of identical length to the original.
    One place where this is desirable
    is to gain access to `pandas` native string methods,
    which are super fast!

    .. code-block:: python

        def columnwise_func(s: pd.Series) -> pd.Series:
            return s.str[0:5]

        df.transform_column(
            column_name="my_column",
            lambda s: s.str[0:5],
            elementwise=False
        )

    This method does not mutate the original DataFrame.

    Let's say we wanted to apply a log10 transform a column of data.

    Originally one would write code like this:

    .. code-block:: python

        # YOU NO LONGER NEED TO WRITE THIS!
        df[column_name] = df[column_name].apply(np.log10)

    With the method chaining syntax, we can do the following instead:

    .. code-block:: python

        df = (
            pd.DataFrame(...)
            .transform_column(column_name, np.log10)
        )

    With the functional syntax:

    .. code-block:: python

        df = pd.DataFrame(...)
        df = transform_column(df, column_name, np.log10)

    :param df: A pandas DataFrame.
    :param column_name: The column to transform.
    :param function: A function to apply on the column.
    :param dest_column_name: The column name to store the transformation result
        in. Defaults to None, which will result in the original column
        name being overwritten. If a name is provided here, then a new column
        with the transformed values will be created.
    :param elementwise: Whether to apply the function elementwise or not.
        If elementwise is True, then the function's first argument
        should be the data type of each datum in the column of data,
        and should return a transformed datum.
        If elementwise is False, then the function's should expect
        a pandas Series passed into it, and return a pandas Series.

    :returns: A pandas DataFrame with a transformed column.
    """
    if dest_column_name is None:
        dest_column_name = column_name

    if elementwise:
        result = df[column_name].apply(function)
    else:
        result = function(df[column_name])

    df = df.assign(**{dest_column_name: result})
    return df


@pf.register_dataframe_method
@deprecated_alias(columns="column_names", new_names="new_column_names")
def transform_columns(
    df: pd.DataFrame,
    column_names: Union[List[str], Tuple[str]],
    function: Callable,
    suffix: Optional[str] = None,
    elementwise: bool = True,
    new_column_names: Optional[Dict[str, str]] = None,
) -> pd.DataFrame:
    """Transform multiple columns through the same transformation.

    This method mutates the original DataFrame.

    Super syntactic sugar!

    Basically wraps `transform_column` and calls it repeatedly over all column
    names provided.

    User can optionally supply either a suffix to create a new set of columns
    with the specified suffix, or provide a dictionary mapping each original
    column name to its corresponding new column name. Note that all column
    names must be strings.

    A few examples below. Firstly, to just log10 transform a list of columns
    without creating new columns to hold the transformed values:

    .. code-block:: python

        df = (
            pd.DataFrame(...)
            .transform_columns(['col1', 'col2', 'col3'], np.log10)
        )

    Secondly, to add a '_log' suffix when creating a new column, which we think
    is going to be the most common use case:

    .. code-block:: python

        df = (
            pd.DataFrame(...)
            .transform_columns(
                ['col1', 'col2', 'col3'],
                np.log10,
                suffix="_log"
            )
        )

    Finally, to provide new names explicitly:

    .. code-block:: python

        df = (
            pd.DataFrame(...)
            .transform_column(
                ['col1', 'col2', 'col3'],
                np.log10,
                new_column_names={
                    'col1': 'transform1',
                    'col2': 'transform2',
                    'col3': 'transform3',
                    }
                )
        )

    :param df: A pandas DataFrame.
    :param column_names: An iterable of columns to transform.
    :param function: A function to apply on each column.
    :param suffix: (optional) Suffix to use when creating new columns to hold
        the transformed values.
    :param elementwise: Passed on to `transform_column`; whether or not
        to apply the transformation function elementwise (True)
        or columnwise (False).
    :param new_column_names: (optional) An explicit mapping of old column names
        to new column names.
    :returns: A pandas DataFrame with transformed columns.
    """
    dest_column_names = dict(zip(column_names, column_names))

    check("column_names", column_names, [list, tuple])

    if suffix is not None and new_column_names is not None:
        raise ValueError(
            "only one of suffix or new_column_names should be specified"
        )

    if suffix:  # If suffix is specified...
        check("suffix", suffix, [str])
        for col in column_names:
            dest_column_names[col] = col + suffix

    if new_column_names:  # If new_column_names is specified...
        check("new_column_names", new_column_names, [dict])
        dest_column_names = new_column_names

    # Now, transform columns.
    for old_col, new_col in dest_column_names.items():
        df = transform_column(
            df, old_col, function, new_col, elementwise=elementwise
        )

    return df


@pf.register_dataframe_method
@deprecated_alias(col_name="column_name")
def min_max_scale(
    df: pd.DataFrame,
    old_min=None,
    old_max=None,
    column_name=None,
    new_min=0,
    new_max=1,
) -> pd.DataFrame:
    """Scales data to between a minimum and maximum value.

    This method mutates the original DataFrame.

    If `minimum` and `maximum` are provided, the true min/max of the
    `DataFrame` or column is ignored in the scaling process and replaced with
    these values, instead.

    One can optionally set a new target minimum and maximum value using the
    `new_min` and `new_max` keyword arguments. This will result in the
    transformed data being bounded between `new_min` and `new_max`.

    If a particular column name is specified, then only that column of data
    are scaled. Otherwise, the entire dataframe is scaled.

    Method chaining syntax:

    .. code-block:: python

        df = pd.DataFrame(...).min_max_scale(column_name="a")

    Setting custom minimum and maximum:

    .. code-block:: python

        df = (
            pd.DataFrame(...)
            .min_max_scale(
                column_name="a",
                new_min=2,
                new_max=10
            )
        )

    Setting a min and max that is not based on the data, while applying to
    entire dataframe:

    .. code-block:: python

        df = (
            pd.DataFrame(...)
            .min_max_scale(
                old_min=0,
                old_max=14,
                new_min=0,
                new_max=1,
            )
        )

    The aforementioned example might be applied to something like scaling the
    isoelectric points of amino acids. While technically they range from
    approx 3-10, we can also think of them on the pH scale which ranges from
    1 to 14. Hence, 3 gets scaled not to 0 but approx. 0.15 instead, while 10
    gets scaled to approx. 0.69 instead.

    :param df: A pandas DataFrame.
    :param old_min, old_max (optional): Overrides for the current minimum and
        maximum values of the data to be transformed.
    :param new_min, new_max (optional): The minimum and maximum values of the
        data after it has been scaled.
    :param column_name (optional): The column on which to perform scaling.
    :returns: A pandas DataFrame with scaled data.
    """
    if (
        (old_min is not None)
        and (old_max is not None)
        and (old_max <= old_min)
    ):
        raise ValueError("`old_max` should be greater than `old_max`")

    if new_max <= new_min:
        raise ValueError("`new_max` should be greater than `new_min`")

    new_range = new_max - new_min

    if column_name:
        if old_min is None:
            old_min = df[column_name].min()
        if old_max is None:
            old_max = df[column_name].max()
        old_range = old_max - old_min
        df[column_name] = (
            df[column_name] - old_min
        ) * new_range / old_range + new_min
    else:
        if old_min is None:
            old_min = df.min().min()
        if old_max is None:
            old_max = df.max().max()
        old_range = old_max - old_min
        df = (df - old_min) * new_range / old_range + new_min
    return df


@pf.register_dataframe_method
def collapse_levels(df: pd.DataFrame, sep: str = "_") -> pd.DataFrame:
    """Flatten multi-level column dataframe to a single level.

    This method mutates the original DataFrame.

    Given a `DataFrame` containing multi-level columns, flatten to single-
    level by string-joining the column labels in each level.

    After a `groupby` / `aggregate` operation where `.agg()` is passed a
    list of multiple aggregation functions, a multi-level `DataFrame` is
    returned with the name of the function applied in the second level.

    It is sometimes convenient for later indexing to flatten out this
    multi-level configuration back into a single level. This function does
    this through a simple string-joining of all the names across different
    levels in a single column.

    Method chaining syntax given two value columns `['max_speed', 'type']`:

    .. code-block:: python

        data = {"class": ["bird", "bird", "bird", "mammal", "mammal"],
                "max_speed": [389, 389, 24, 80, 21],
                "type": ["falcon", "falcon", "parrot", "Lion", "Monkey"]}

        df = (
            pd.DataFrame(data)
                .groupby('class')
                .agg(['mean', 'median'])
                .collapse_levels(sep='_')
        )

    Before applying ``.collapse_levels``, the ``.agg`` operation returns a
    multi-level column `DataFrame` whose columns are (level 1, level 2):

    .. code-block:: python

        [('class', ''), ('max_speed', 'mean'), ('max_speed', 'median'),
        ('type', 'mean'), ('type', 'median')]

    ``.collapse_levels`` then flattens the column names to:

    .. code-block:: python

        ['class', 'max_speed_mean', 'max_speed_median',
        'type_mean', 'type_median']

    :param df: A pandas DataFrame.
    :param sep: String separator used to join the column level names
    :returns: A flattened pandas DataFrame.
    """
    check("sep", sep, [str])

    # if already single-level, just return the DataFrame
    if not isinstance(df.columns.values[0], tuple):  # noqa: PD011
        return df

    df.columns = [
        sep.join([str(el) for el in tup if str(el) != ""])
        for tup in df.columns.values  # noqa: PD011
    ]

    return df


@pf.register_dataframe_method
@deprecated_alias(col_name="column_name", type="cleaning_style")
def currency_column_to_numeric(
    df: pd.DataFrame,
    column_name,
    cleaning_style: Optional[str] = None,
    cast_non_numeric: Optional[dict] = None,
    fill_all_non_numeric: Optional[Union[float, int]] = None,
    remove_non_numeric: bool = False,
) -> pd.DataFrame:
    """Convert currency column to numeric.

    This method does not mutate the original DataFrame.

    This method allows one to take a column containing currency values,
    inadvertently imported as a string, and cast it as a float. This is
    usually the case when reading CSV files that were modified in Excel.
    Empty strings (i.e. `''`) are retained as `NaN` values.

    :param df: The DataFrame
    :param column_name: The column to modify
    :param cleaning_style: What style of cleaning to perform. If None, standard
        cleaning is applied. Options are:

            * 'accounting':
            Replaces numbers in parentheses with negatives, removes commas.

    :param cast_non_numeric: A dict of how to coerce certain strings. For
        example, if there are values of 'REORDER' in the DataFrame,
        {'REORDER': 0} will cast all instances of 'REORDER' to 0.
    :param fill_all_non_numeric: Similar to `cast_non_numeric`, but fills all
        strings to the same value. For example,  fill_all_non_numeric=1, will
        make everything that doesn't coerce to a currency 1.
    :param remove_non_numeric: Will remove rows of a DataFrame that contain
        non-numeric values in the `column_name` column. Defaults to `False`.
    :returns: A pandas DataFrame.
    """
    # TODO: Convert this to a notebook.
    # :Example Setup:

    # .. code-block:: python

    #     import pandas as pd
    #     import janitor
    #     data = {
    #         "a": ["-$1.00", "", "REPAY"] * 2 + ["$23.00", "",
    # "Other Account"],
    #         "Bell__Chart": [1.234_523_45, 2.456_234, 3.234_612_5] * 3,
    #         "decorated-elephant": [1, 2, 3] * 3,
    #         "animals@#$%^": ["rabbit", "leopard", "lion"] * 3,
    #         "cities": ["Cambridge", "Shanghai", "Basel"] * 3,
    #     }
    #     df = pd.DataFrame(data)

    # :Example 1: Coerce numeric values in column to float:

    # .. code-block:: python

    #     df.currency_column_to_numeric("a")

    # :Output:

    # .. code-block:: python

    #           a  Bell__Chart  decorated-elephant animals@#$%^     cities
    #     0  -1.0     1.234523                   1       rabbit  Cambridge
    #     1   NaN     2.456234                   2      leopard   Shanghai
    #     2   NaN     3.234612                   3         lion      Basel
    #     3  -1.0     1.234523                   1       rabbit  Cambridge
    #     4   NaN     2.456234                   2      leopard   Shanghai
    #     5   NaN     3.234612                   3         lion      Basel
    #     6  23.0     1.234523                   1       rabbit  Cambridge
    #     7   NaN     2.456234                   2      leopard   Shanghai
    #     8   NaN     3.234612                   3         lion      Basel

    # :Example 2: Coerce numeric values in column to float, and replace a
    # string\
    # value with a specific value:

    # .. code-block:: python

    #     cast_non_numeric = {"REPAY": 22}
    #     df.currency_column_to_numeric("a", cast_non_numeric=cast_non_numeric)

    # :Output:

    # .. code-block:: python

    #           a  Bell__Chart  decorated-elephant animals@#$%^     cities
    #     0  -1.0     1.234523                   1       rabbit  Cambridge
    #     1   NaN     2.456234                   2      leopard   Shanghai
    #     2  22.0     3.234612                   3         lion      Basel
    #     3  -1.0     1.234523                   1       rabbit  Cambridge
    #     4   NaN     2.456234                   2      leopard   Shanghai
    #     5  22.0     3.234612                   3         lion      Basel
    #     6  23.0     1.234523                   1       rabbit  Cambridge
    #     7   NaN     2.456234                   2      leopard   Shanghai
    #     8   NaN     3.234612                   3         lion      Basel

    # :Example 3: Coerce numeric values in column to float, and replace all\
    #     string value with a specific value:

    # .. code-block:: python

    #     df.currency_column_to_numeric("a", fill_all_non_numeric=35)

    # :Output:

    # .. code-block:: python

    #           a  Bell__Chart  decorated-elephant animals@#$%^     cities
    #     0  -1.0     1.234523                   1       rabbit  Cambridge
    #     1   NaN     2.456234                   2      leopard   Shanghai
    #     2  35.0     3.234612                   3         lion      Basel
    #     3  -1.0     1.234523                   1       rabbit  Cambridge
    #     4   NaN     2.456234                   2      leopard   Shanghai
    #     5  35.0     3.234612                   3         lion      Basel
    #     6  23.0     1.234523                   1       rabbit  Cambridge
    #     7   NaN     2.456234                   2      leopard   Shanghai
    #     8  35.0     3.234612                   3         lion      Basel

    # :Example 4: Coerce numeric values in column to float, replace a string\
    #     value with a specific value, and replace remaining string values
    # with\
    #     a specific value:

    # .. code-block:: python

    #     df.currency_column_to_numeric("a", cast_non_numeric=cast_non_numeric,
    #     fill_all_non_numeric=35)

    # :Output:

    # .. code-block:: python

    #           a  Bell__Chart  decorated-elephant animals@#$%^     cities
    #     0  -1.0     1.234523                   1       rabbit  Cambridge
    #     1   NaN     2.456234                   2      leopard   Shanghai
    #     2  22.0     3.234612                   3         lion      Basel
    #     3  -1.0     1.234523                   1       rabbit  Cambridge
    #     4   NaN     2.456234                   2      leopard   Shanghai
    #     5  22.0     3.234612                   3         lion      Basel
    #     6  23.0     1.234523                   1       rabbit  Cambridge
    #     7   NaN     2.456234                   2      leopard   Shanghai
    #     8  35.0     3.234612                   3         lion      Basel

    # :Example 5: Coerce numeric values in column to float, and remove string\
    #     values:

    # .. code-block:: python

    #     df.currency_column_to_numeric("a", remove_non_numeric=True)

    # :Output:

    # .. code-block:: python

    #           a  Bell__Chart  decorated-elephant animals@#$%^     cities
    #     0  -1.0     1.234523                   1       rabbit  Cambridge
    #     1   NaN     2.456234                   2      leopard   Shanghai
    #     3  -1.0     1.234523                   1       rabbit  Cambridge
    #     4   NaN     2.456234                   2      leopard   Shanghai
    #     6  23.0     1.234523                   1       rabbit  Cambridge
    #     7   NaN     2.456234                   2      leopard   Shanghai

    # :Example 6: Coerce numeric values in column to float, replace a string\
    #     value with a specific value, and remove remaining string values:

    # .. code-block:: python

    #     df.currency_column_to_numeric("a", cast_non_numeric=cast_non_numeric,
    #     remove_non_numeric=True)

    # :Output:

    # .. code-block:: python

    #           a  Bell__Chart  decorated-elephant animals@#$%^     cities
    #     0  -1.0     1.234523                   1       rabbit  Cambridge
    #     1   NaN     2.456234                   2      leopard   Shanghai
    #     2  22.0     3.234612                   3         lion      Basel
    #     3  -1.0     1.234523                   1       rabbit  Cambridge
    #     4   NaN     2.456234                   2      leopard   Shanghai
    #     5  22.0     3.234612                   3         lion      Basel
    #     6  23.0     1.234523                   1       rabbit  Cambridge
    #     7   NaN     2.456234                   2      leopard   Shanghai

    check("column_name", column_name, [str])

    column_series = df[column_name]
    if cleaning_style == "accounting":
        df.loc[:, column_name] = df[column_name].apply(
            _clean_accounting_column
        )
        return df

    if cast_non_numeric:
        check("cast_non_numeric", cast_non_numeric, [dict])

    _make_cc_patrial = partial(
        _currency_column_to_numeric, cast_non_numeric=cast_non_numeric
    )

    column_series = column_series.apply(_make_cc_patrial)

    if remove_non_numeric:
        df = df.loc[column_series != "", :]

    # _replace_empty_string_with_none is applied here after the check on
    # remove_non_numeric since "" is our indicator that a string was coerced
    # in the original column
    column_series = _replace_empty_string_with_none(column_series)

    if fill_all_non_numeric is not None:
        check("fill_all_non_numeric", fill_all_non_numeric, [int, float])
        column_series = column_series.fillna(fill_all_non_numeric)

    column_series = _replace_original_empty_string_with_none(column_series)

    df = df.assign(**{column_name: pd.to_numeric(column_series)})

    return df


@pf.register_dataframe_method
@deprecated_alias(search_cols="search_column_names")
def select_columns(
    df: pd.DataFrame, search_column_names: List[str], invert: bool = False
) -> pd.DataFrame:
    """Method-chainable selection of columns.

    This method does not mutate the original DataFrame.

    Optional ability to invert selection of columns available as well.

    Method-chaining example:

    .. code-block:: python

        df = pd.DataFrame(...).select_columns(['a', 'b', 'col_*'], invert=True)

    :param df: A pandas DataFrame.
    :param search_column_names: A list of column names or search strings to be
        used to select. Valid inputs include:
        1) an exact column name to look for
        2) a shell-style glob string (e.g., `*_thing_*`)
    :param invert: Whether or not to invert the selection.
        This will result in selection of the complement of the columns
        provided.
    :returns: A pandas DataFrame with the specified columns selected.
    :raises:
        TypeError: if input is not passed as a list.
    :raises:
        NameError: if one or more of the specified column names or
        search strings are not found in DataFrame columns.
    """
    if not isinstance(search_column_names, list):
        raise TypeError(
            "Column name(s) or search string(s) must be passed as list"
        )

    wildcards = {col for col in search_column_names if "*" in col}
    non_wildcards = set(search_column_names) - wildcards

    if not non_wildcards.issubset(df.columns):
        nonexistent_column_names = non_wildcards.difference(df.columns)
        raise NameError(
            f"{list(nonexistent_column_names)} missing from DataFrame"
        )

    missing_wildcards = []
    full_column_list = []

    for col in search_column_names:
        search_string = translate(col)
        columns = [col for col in df if re.match(search_string, col)]
        if len(columns) == 0:
            missing_wildcards.append(col)
        else:
            full_column_list.extend(columns)

    if len(missing_wildcards) > 0:
        raise NameError(
            f"Search string(s) {missing_wildcards} not found in DataFrame"
        )

    return (
        df.drop(columns=full_column_list) if invert else df[full_column_list]
    )


@pf.register_dataframe_method
@deprecated_alias(column="column_name")
@deprecated_alias(statistic="statistic_column_name")
def impute(
    df: pd.DataFrame,
    column_name: Hashable,
    value: Optional[Any] = None,
    statistic_column_name: Optional[str] = None,
) -> pd.DataFrame:
    """Method-chainable imputation of values in a column.

    This method mutates the original DataFrame.

    Underneath the hood, this function calls the ``.fillna()`` method available
    to every pandas.Series object.

    Method-chaining example:

    .. code-block:: python

        import numpy as np
        import pandas as pd
        import janitor

        data = {
            "a": [1, 2, 3],
            "sales": np.nan,
            "score": [np.nan, 3, 2]}
        df = (
            pd.DataFrame(data)
            # Impute null values with 0
            .impute(column_name='sales', value=0.0)
            # Impute null values with median
            .impute(column_name='score', statistic_column_name='median')
        )

    Either one of ``value`` or ``statistic_column_name`` should be provided.

    If ``value`` is provided, then all null values in the selected column will
        take on the value provided.

    If ``statistic_column_name`` is provided, then all null values in the
    selected column will take on the summary statistic value of other non-null
    values.

    Currently supported statistics include:

    - ``mean`` (also aliased by ``average``)
    - ``median``
    - ``mode``
    - ``minimum`` (also aliased by ``min``)
    - ``maximum`` (also aliased by ``max``)

    :param df: A pandas DataFrame
    :param column_name: The name of the column on which to impute values.
    :param value: (optional) The value to impute.
    :param statistic_column_name: (optional) The column statistic to impute.
    :returns: An imputed pandas DataFrame.
    """
    # Firstly, we check that only one of `value` or `statistic` are provided.
    if value is not None and statistic_column_name is not None:
        raise ValueError(
            "Only one of `value` or `statistic` should be provided"
        )

    # If statistic is provided, then we compute the relevant summary statistic
    # from the other data.
    funcs = {
        "mean": np.mean,
        "average": np.mean,  # aliased
        "median": np.median,
        "mode": mode,
        "minimum": np.min,
        "min": np.min,  # aliased
        "maximum": np.max,
        "max": np.max,  # aliased
    }
    if statistic_column_name is not None:
        # Check that the statistic keyword argument is one of the approved.
        if statistic_column_name not in funcs.keys():
            raise KeyError(f"`statistic` must be one of {funcs.keys()}")

        value = funcs[statistic_column_name](
            df[column_name].dropna().to_numpy()
        )
        # special treatment for mode, because scipy stats mode returns a
        # moderesult object.
        if statistic_column_name == "mode":
            value = value.mode[0]

    # The code is architected this way - if `value` is not provided but
    # statistic is, we then overwrite the None value taken on by `value`, and
    # use it to set the imputation column.
    if value is not None:
        df[column_name] = df[column_name].fillna(value)
    return df


@pf.register_dataframe_method
def then(df: pd.DataFrame, func: Callable) -> pd.DataFrame:
    """Add an arbitrary function to run in the ``pyjanitor`` method chain.

    This method does not mutate the original DataFrame.

    :param df: A pandas dataframe.
    :param func: A function you would like to run in the method chain.
        It should take one parameter and return one parameter, each being the
        DataFrame object. After that, do whatever you want in the middle.
        Go crazy.
    :returns: A pandas DataFrame.
    """
    df = func(df)
    return df


@pf.register_dataframe_method
@deprecated_alias(column="column_name")
def dropnotnull(df: pd.DataFrame, column_name: Hashable) -> pd.DataFrame:
    """Drop rows that do not have null values in the given column.

    This method does not mutate the original DataFrame.

    Example usage:

    .. code-block:: python

        df = pd.DataFrame(...).dropnotnull('column3')

    :param df: A pandas DataFrame.
    :param column_name: The column name to drop rows from.
    :returns: A pandas DataFrame with dropped rows.
    """
    return df[pd.isna(df[column_name])]


@pf.register_dataframe_method
def find_replace(
    df: pd.DataFrame, match: str = "exact", **mappings
) -> pd.DataFrame:
    """Perform a find-and-replace action on provided columns.

    Depending on use case, users can choose either exact, full-value matching,
    or regular-expression-based fuzzy matching
    (hence allowing substring matching in the latter case).
    For strings, the matching is always case sensitive.

    For instance, given a dataframe containing orders at a coffee shop:

    .. code-block:: python

        df = pd.DataFrame({
            'customer': ['Mary', 'Tom', 'Lila'],
            'order': ['ice coffee', 'lemonade', 'regular coffee']
        })

    Our task is to replace values `'ice coffee'` and `'regular coffee'`
    of the `'order'` column into `'latte'`.

    Example 1 for exact matching

    .. code-block:: python

        # Functional usage
        df = find_replace(
            df,
            match='exact',
            order={'ice coffee': 'latte', 'regular coffee': 'latte'},
        )

        # Method chaining usage
        df = df.find_replace(
            match='exact'
            order={'ice coffee': 'latte', 'regular coffee': 'latte'},
        )

    Example 2: Regular-expression-based matching

    .. code-block:: python

        # Functional usage
        df = find_replace(
            df,
            match='regex',
            order={'coffee$': 'latte'},
        )

        # Method chaining usage
        df = df.find_replace(
            match='regex',
            order={'coffee$': 'latte'},
        )

    To perform a find and replace on the entire dataframe,
    pandas' ``df.replace()`` function provides the appropriate functionality.
    You can find more detail on the replace_ docs.

    This function only works with column names that have no spaces
    or punctuation in them.
    For example, a column name ``item_name`` would work with ``find_replace``,
    because it is a contiguous string that can be parsed correctly,
    but ``item name`` would not be parsed correctly by the Python interpreter.

    If you have column names that might not be compatible,
    we recommend calling on ``clean_names()`` as the first method call.
    If, for whatever reason, that is not possible,
    then ``_find_replace()`` is available as a function
    that you can do a pandas pipe_ call on.

    .. _replace: https://pandas.pydata.org/pandas-docs/stable/reference/api/pandas.DataFrame.replace.html
    .. _pipe: https://pandas.pydata.org/pandas-docs/stable/reference/api/pandas.DataFrame.pipe.html

    :param df: A pandas DataFrame.
    :param match: Whether or not to perform an exact match or not.
        Valid values are "exact" or "regex".
    :param mappings: keyword arguments corresponding to column names
        that have dictionaries passed in indicating what to find (keys)
        and what to replace with (values).
    """  # noqa: E501
    for column_name, mapper in mappings.items():
        df = _find_replace(df, column_name, mapper, match=match)
    return df


def _find_replace(
    df: pd.DataFrame, column_name: str, mapper: Dict, match: str = "exact"
) -> pd.DataFrame:
    """Utility function for ``find_replace``.

    The code in here was the original implementation of ``find_replace``,
    but we decided to change out the front-facing API to accept
    kwargs + dictionaries for readability,
    and instead dispatch underneath to this function.
    This implementation was kept
    because it has a number of validations that are quite useful.

    :param df: A pandas DataFrame.
    :param column_name: The column on which the find/replace action is to be
        made. Must be a string.
    :param mapper: A dictionary that maps "thing to find" -> "thing to
        replace".  Note: Does not support null-value replacement.
    :param match: A string that dictates whether exact match or
        regular-expression-based fuzzy match will be used for finding patterns.
        Default to "exact". Can only be "exact" or "regex".
    :returns: A pandas DataFrame.
    :raises: ValueError
    """
    if any(map(pd.isna, mapper.keys())):
        raise ValueError(
            "find_replace() does not support null replacement. "
            "Use DataFrame.fillna() instead."
        )
    if match.lower() not in ("exact", "regex"):
        raise ValueError("`match` can only be 'exact' or 'regex'.")

    if match.lower() == "exact":
        df[column_name] = df[column_name].apply(lambda x: mapper.get(x, x))
    if match.lower() == "regex":
        for k, v in mapper.items():
            condition = df[column_name].str.contains(k, regex=True)
            df.loc[condition, column_name] = v
    return df


@pf.register_dataframe_method
@deprecated_alias(target_col="target_column_name")
def update_where(
    df: pd.DataFrame,
    conditions: Any,
    target_column_name: Hashable,
    target_val: Any,
) -> pd.DataFrame:
    """
    Add multiple conditions to update a column in the dataframe.

    This method mutates the original DataFrame.

    Example usage:

    .. code-block:: python

        # The dataframe must be assigned to a variable first.
        data = {
            "a": [1, 2, 3, 4],
            "b": [5, 6, 7, 8],
            "c": [0, 0, 0, 0]
        }
        df = pd.DataFrame(data)
        df = (
            df
            .update_where(
                condition=("a > 2 and b < 8",
                target_column_name='c',
                target_val=10)
            )
        # a b  c
        # 1 5  0
        # 2 6  0
        # 3 7 10
        # 4 8  0

    :param df: The pandas DataFrame object.
    :param conditions: Conditions used to update a target column
        and target value.
    :param target_column_name: Column to be updated. If column does not exist
        in dataframe, a new column will be created; note that entries that do
        not get set in the new column will be null.
    :param target_val: Value to be updated
    :returns: An updated pandas DataFrame.
    :raises: IndexError if ``conditions`` does not have the same length as
        ``df``.
    :raises: TypeError if ``conditions`` is not a pandas-compatible string
        query.
    """

    # use query mode if a string expression is passed
    if isinstance(conditions, str):
        conditions_index = df.query(conditions).index
    else:
        conditions_index = df.loc[conditions].index
    df.loc[conditions_index, target_column_name] = target_val

    return df


@pf.register_dataframe_method
@deprecated_alias(column="column_name")
def to_datetime(
    df: pd.DataFrame, column_name: Hashable, **kwargs
) -> pd.DataFrame:
    """Method-chainable to_datetime.

    This method mutates the original DataFrame.

    Functional usage syntax:

    .. code-block:: python

        df = to_datetime(df, 'col1', format='%Y%m%d')

    Method chaining syntax:

    .. code-block:: python

        import pandas as pd
        import janitor
        df = pd.DataFrame(...).to_datetime('col1', format='%Y%m%d')

    :param df: A pandas DataFrame.
    :param column_name: Column name.
    :param kwargs: provide any kwargs that pd.to_datetime can take.
    :returns: A pandas DataFrame with updated datetime data.
    """
    df[column_name] = pd.to_datetime(df[column_name], **kwargs)

    return df


@pf.register_dataframe_method
@deprecated_alias(new_column="new_column_name", agg_column="agg_column_name")
def groupby_agg(
    df: pd.DataFrame,
    by: Union[List, str],
    new_column_name: str,
    agg_column_name: str,
    agg: Union[Callable, str],
) -> pd.DataFrame:
    """Shortcut for assigning a groupby-transform to a new column.

    This method does not mutate the original DataFrame.

    Without this function, we would have to write a verbose line:

    .. code-block:: python

        df = df.assign(...=df.groupby(...)[...].transform(...))

    Now, this function can be method-chained:

    .. code-block:: python

        import pandas as pd
        import janitor
        df = pd.DataFrame(...).groupby_agg(by='group',
                                           agg='mean',
                                           agg_column_name="col1"
                                           new_column_name='col1_mean_by_group')

    Example Link : https://pyjanitor.readthedocs.io/notebooks/groupby_agg.html

    :param df: A pandas DataFrame.
    :param by: Column(s) to groupby on, either a `str` or
               a `list` of `str`
    :param new_column_name: Name of the aggregation output column.
    :param agg_column_name: Name of the column to aggregate over.
    :param agg: How to aggregate.
    :param axis: Split along rows (0) or columns (1).
    :returns: A pandas DataFrame.
    """
    df = df.copy()
    # convert to list
    # needed when creating a mapping through the iteration
    if isinstance(by, str):
        by = [by]
    # this is a temporary measure, till the minimum Pandas version is 1.1,
    # which supports null values in the group by
    # If any of the grouping columns has null values, we temporarily
    # replace the values with some outrageous value, that should not exist
    # in the column. Also, the hasnans property is significantly faster than
    # .isnull().any()
    if any(df[col].hasnans for col in by):

        mapping = {
            column: ".*^%s1ho1go1logoban?*&-|/\\gos1he()#_" for column in by
        }

        df[new_column_name] = (
            df.fillna(mapping).groupby(by)[agg_column_name].transform(agg)
        )

    else:
        df[new_column_name] = df.groupby(by)[agg_column_name].transform(agg)
    return df


@pf.register_dataframe_accessor("data_description")
class DataDescription:
    """High-level description of data present in this DataFrame.

    This is a custom data accessor.
    """

    def __init__(self, data):
        """Initialize DataDescription class."""
        self._data = data
        self._desc = {}

    def _get_data_df(self) -> pd.DataFrame:
        df = self._data

        data_dict = {}
        data_dict["column_name"] = df.columns.tolist()
        data_dict["type"] = df.dtypes.tolist()
        data_dict["count"] = df.count().tolist()
        data_dict["pct_missing"] = (1 - (df.count() / len(df))).tolist()
        data_dict["description"] = [self._desc.get(c, "") for c in df.columns]

        return pd.DataFrame(data_dict).set_index("column_name")

    @property
    def df(self) -> pd.DataFrame:
        """Get a table of descriptive information in a DataFrame format."""
        return self._get_data_df()

    def __repr__(self):
        """Human-readable representation of the `DataDescription` object."""
        return str(self._get_data_df())

    def display(self):
        """Print the table of descriptive information about this DataFrame."""
        print(self)

    def set_description(self, desc: Union[List, Dict]):
        """Update the description for each of the columns in the DataFrame.

        :param desc: The structure containing the descriptions to update
        """
        if isinstance(desc, list):
            if len(desc) != len(self._data.columns):
                raise ValueError(
                    "Length of description list "
                    f"({len(desc)}) does not match number of columns in "
                    f"DataFrame ({len(self._data.columns)})"
                )

            self._desc = dict(zip(self._data.columns, desc))

        elif isinstance(desc, dict):
            self._desc = desc


@pf.register_dataframe_method
@deprecated_alias(from_column="from_column_name", to_column="to_column_name")
def bin_numeric(
    df: pd.DataFrame,
    from_column_name: Hashable,
    to_column_name: Hashable,
    num_bins: int = 5,
    labels: Optional[str] = None,
) -> pd.DataFrame:
    """Generate a new column that labels bins for a specified numeric column.

    This method mutates the original DataFrame.

    Makes use of pandas cut() function to bin data of one column, generating a
    new column with the results.

    .. code-block:: python

        import pandas as pd
        import janitor
        df = (
            pd.DataFrame(...)
            .bin_numeric(
                from_column_name='col1',
                to_column_name='col1_binned',
                num_bins=3,
                labels=['1-2', '3-4', '5-6']
                )
        )

    :param df: A pandas DataFrame.
    :param from_column_name: The column whose data you want binned.
    :param to_column_name: The new column to be created with the binned data.
    :param num_bins: The number of bins to be utilized.
    :param labels: Optionally rename numeric bin ranges with labels. Number of
        label names must match number of bins specified.
    :return: A pandas DataFrame.
    """
    if not labels:
        df[str(to_column_name)] = pd.cut(
            df[str(from_column_name)], bins=num_bins
        )
    else:
        if not len(labels) == num_bins:
            raise ValueError("Number of labels must match number of bins.")

        df[str(to_column_name)] = pd.cut(
            df[str(from_column_name)], bins=num_bins, labels=labels
        )

    return df


@pf.register_dataframe_method
def drop_duplicate_columns(
    df: pd.DataFrame, column_name: Hashable, nth_index: int = 0
) -> pd.DataFrame:
    """Remove a duplicated column specified by column_name, its index.

    This method does not mutate the original DataFrame.

    Column order 0 is to remove the first column,
           order 1 is to remove the second column, and etc

    The corresponding tidyverse R's library is:
    `select(-<column_name>_<nth_index + 1>)`

    Method chaining syntax:

    .. code-block:: python

        df = pd.DataFrame({
            "a": range(10),
            "b": range(10),
            "A": range(10, 20),
            "a*": range(20, 30),
        }).clean_names(remove_special=True)

        # remove a duplicated second 'a' column
        df.drop_duplicate_columns(column_name="a", nth_index=1)



    :param df: A pandas DataFrame
    :param column_name: Column to be removed
    :param nth_index: Among the duplicated columns,
      select the nth column to drop.
    :return: A pandas DataFrame
    """
    cols = df.columns.to_list()
    col_indexes = [
        col_idx
        for col_idx, col_name in enumerate(cols)
        if col_name == column_name
    ]

    # given that a column could be duplicated,
    # user could opt based on its order
    removed_col_idx = col_indexes[nth_index]
    # get the column indexes without column that is being removed
    filtered_cols = [
        c_i for c_i, c_v in enumerate(cols) if c_i != removed_col_idx
    ]

    return df.iloc[:, filtered_cols]


@pf.register_dataframe_method
def take_first(
    df: pd.DataFrame,
    subset: Union[Hashable, Iterable[Hashable]],
    by: Hashable,
    ascending: bool = True,
) -> pd.DataFrame:
    """Take the first row within each group specified by `subset`.

    This method does not mutate the original DataFrame.

    .. code-block:: python

        import pandas as pd
        import janitor

        data = {
            "a": ["x", "x", "y", "y"],
            "b": [0, 1, 2, 3]
        }
        df = pd.DataFrame(data)

        df.take_first(subset="a", by="b")

    :param df: A pandas DataFrame.
    :param subset: Column(s) defining the group.
    :param by: Column to sort by.
    :param ascending: Whether or not to sort in ascending order, `bool`.
    :returns: A pandas DataFrame.
    """
    result = df.sort_values(by=by, ascending=ascending).drop_duplicates(
        subset=subset, keep="first"
    )

    return result


@pf.register_dataframe_method
def shuffle(
    df: pd.DataFrame, random_state=None, reset_index=True
) -> pd.DataFrame:
    """Shuffle the rows of the DataFrame.

    This method does not mutate the original DataFrame.

    Super-sugary syntax! Underneath the hood, we use ``df.sample(frac=1)``,
    with the option to set the random state.

    Example usage:

    .. code-block:: python

        df = pd.DataFrame(...).shuffle()

    :param df: A pandas DataFrame
    :param random_state: (optional) A seed for the random number generator.
    :param reset_index: (optional) Resets index to default integers
    """
    result = df.sample(frac=1, random_state=random_state)
    if reset_index:
        result = result.reset_index(drop=True)
    return result


@pf.register_dataframe_method
def join_apply(
    df: pd.DataFrame, func: Callable, new_column_name: str
) -> pd.DataFrame:
    """Join the result of applying a function across dataframe rows.

    This method does not mutate the original DataFrame.

    This is a convenience function that allows us to apply arbitrary functions
    that take any combination of information from any of the columns. The only
    requirement is that the function signature takes in a row from the
    DataFrame.

    The example below shows us how to sum the result of two columns into a new
    column.

    .. code-block:: python

        df = (
            pd.DataFrame({'a':[1, 2, 3], 'b': [2, 3, 4]})
            .join_apply(lambda x: 2 * x['a'] + x['b'], new_column_name="2a+b")
        )

    This following example shows us how to use conditionals in the same
    function.

    .. code-block:: python

        def take_a_if_even(x):
            if x['a'] % 2:
                return x['a']
            else:
                return x['b']

        df = (
            pd.DataFrame({'a': [1, 2, 3], 'b': [2, 3, 4]})
            .join_apply(take_a_if_even, 'a_if_even')
        )

    :param df: A pandas DataFrame
    :param func: A function that is applied elementwise across all rows of the
        DataFrame.
    :param new_column_name: New column name.
    """
    df = df.copy().join(df.apply(func, axis=1).rename(new_column_name))
    return df


@pf.register_dataframe_method
def flag_nulls(
    df: pd.DataFrame,
    column_name: Optional[Hashable] = "null_flag",
    columns: Optional[Union[str, Iterable[str], Hashable]] = None,
) -> pd.DataFrame:
    """Creates a new column to indicate whether you have null values in a given
    row. If the columns parameter is not set, looks across the entire
    DataFrame, otherwise will look only in the columns you set.

    .. code-block:: python

        import pandas as pd
        import janitor as jn

        data = pd.DataFrame(
            {'a': [1, 2, None, 4],
             'b': [5.0, None, 7.0, 8.0]})

        df.flag_nulls()
        #  'a' | 'b'  | 'null_flag'
        #   1  | 5.0  |   0
        #   2  | None |   1
        # None | 7.0  |   1
        #   4  | 8.0  |   0

        jn.functions.flag_nulls(data)
        #  'a' | 'b'  | 'null_flag'
        #   1  | 5.0  |   0
        #   2  | None |   1
        # None | 7.0  |   1
        #   4  | 8.0  |   0

        df.flag_nulls(columns=['b'])
        #  'a' | 'b'  | 'null_flag'
        #   1  | 5.0  |   0
        #   2  | None |   1
        # None | 7.0  |   0
        #   4  | 8.0  |   0


    :param df: Input Pandas dataframe.
    :param column_name: Name for the output column. Defaults to 'null_flag'.
    :param columns: List of columns to look at for finding null values. If you
        only want to look at one column, you can simply give its name. If set
        to None (default), all DataFrame columns are used.
    :returns: Input dataframe with the null flag column.
    :raises: ValueError
    """
    # Sort out columns input
    if isinstance(columns, str):
        columns = [columns]
    elif columns is None:
        columns = df.columns
    elif not isinstance(columns, Iterable):
        # catches other hashable types
        columns = [columns]

    # Input sanitation checks
    check_column(df, columns)
    check_column(df, [column_name], present=False)

    # This algorithm works best for n_rows >> n_cols. See issue #501
    null_array = np.zeros(len(df))
    for col in columns:
        null_array = np.logical_or(null_array, pd.isna(df[col]))

    df = df.copy()
    df[column_name] = null_array.astype(int)
    return df


@pf.register_dataframe_method
def count_cumulative_unique(
    df: pd.DataFrame,
    column_name: Hashable,
    dest_column_name: str,
    case_sensitive: bool = True,
) -> pd.DataFrame:
    """Generates a running total of cumulative unique values in a given column.

    Functional usage syntax:

    .. code-block:: python

        import pandas as pd
        import janitor as jn

        df = pd.DataFrame(...)

        df = jn.functions.count_cumulative_unique(
            df=df,
            column_name='animals',
            dest_column_name='animals_unique_count',
            case_sensitive=True
        )

    Method chaining usage example:

    .. code-block:: python

        import pandas as pd
        import janitor

        df = pd.DataFrame(...)

        df = df.count_cumulative_unique(
            column_name='animals',
            dest_column_name='animals_unique_count',
            case_sensitive=True
        )

    A new column will be created containing a running
    count of unique values in the specified column.
    If `case_sensitive` is `True`, then the case of
    any letters will matter (i.e., 'a' != 'A');
    otherwise, the case of any letters will not matter.

    This method mutates the original DataFrame.

    :param df: A pandas dataframe.
    :param column_name: Name of the column containing
        values from which a running count of unique values
        will be created.
    :param dest_column_name: The name of the new column containing the
        cumulative count of unique values that will be created.
    :param case_sensitive: Whether or not uppercase and lowercase letters
        will be considered equal (e.g., 'A' != 'a' if `True`).

    :returns: A pandas DataFrame with a new column containing a cumulative
        count of unique values from another column.
    """

    if not case_sensitive:
        # Make it so that the the same uppercase and lowercase
        # letter are treated as one unique value
        df[column_name] = df[column_name].astype(str).map(str.lower)

    df[dest_column_name] = (
        (
            df[[column_name]]
            .drop_duplicates()
            .assign(dummyabcxyz=1)
            .dummyabcxyz.cumsum()
        )
        .reindex(df.index)
        .ffill()
        .astype(int)
    )

    return df


@pf.register_series_method
def toset(series: pd.Series) -> Set:
    """Return a set of the values.

    These are each a scalar type, which is a Python scalar
    (for str, int, float) or a pandas scalar
    (for Timestamp/Timedelta/Interval/Period)

    Functional usage syntax:

    .. code-block:: python

        import pandas as pd
        import janitor as jn

        series = pd.Series(...)
        s = jn.functions.toset(series=series)

    Method chaining usage example:

    .. code-block:: python

        import pandas as pd
        import janitor

        series = pd.Series(...)
        s = series.toset()

    :param series: A pandas series.
    :returns: A set of values.
    """

    return set(series.tolist())


@pf.register_dataframe_method
def jitter(
    df: pd.DataFrame,
    column_name: Hashable,
    dest_column_name: str,
    scale: np.number,
    clip: Optional[Iterable[np.number]] = None,
    random_state: Optional[np.number] = None,
) -> pd.DataFrame:
    """Adds Gaussian noise (jitter) to the values of a column.

    Functional usage syntax:

    .. code-block:: python

        import pandas as pd
        import janitor as jn

        df = pd.DataFrame(...)

        df = jn.functions.jitter(
            df=df,
            column_name='values',
            dest_column_name='values_jitter',
            scale=1.0,
            clip=None,
            random_state=None,
        )

    Method chaining usage example:

    .. code-block:: python

        import pandas as pd
        import janitor

        df = pd.DataFrame(...)

        df = df.jitter(
            column_name='values',
            dest_column_name='values_jitter',
            scale=1.0,
            clip=None,
            random_state=None,
        )

    A new column will be created containing the values of the original column
    with Gaussian noise added.
    For each value in the column, a Gaussian distribution is created
    having a location (mean) equal to the value
    and a scale (standard deviation) equal to `scale`.
    A random value is then sampled from this distribution,
    which is the jittered value.
    If a tuple is supplied for `clip`,
    then any values of the new column less than `clip[0]`
    will be set to `clip[0]`,
    and any values greater than `clip[1]` will be set to `clip[1]`.
    Additionally, if a numeric value is supplied for `random_state`,
    this value will be used to set the random seed used for sampling.
    NaN values are ignored in this method.

    This method mutates the original DataFrame.

    :param df: A pandas dataframe.
    :param column_name: Name of the column containing
        values to add Gaussian jitter to.
    :param dest_column_name: The name of the new column containing the
        jittered values that will be created.
    :param scale: A positive value multiplied by the original
        column value to determine the scale (standard deviation) of the
        Gaussian distribution to sample from. (A value of zero results in
        no jittering.)
    :param clip: An iterable of two values (minimum and maximum) to clip
        the jittered values to, default to None.
    :param random_state: An integer or 1-d array value used to set the random
        seed, default to None.

    :returns: A pandas DataFrame with a new column containing Gaussian-
        jittered values from another column.
    """

    # Check types
    check("scale", scale, [int, float])

    # Check that `column_name` is a numeric column
    if not np.issubdtype(df[column_name].dtype, np.number):
        raise TypeError(f"{column_name} must be a numeric column.")

    if scale <= 0:
        raise ValueError("`scale` must be a numeric value greater than 0.")
    values = df[column_name]
    if random_state is not None:
        np.random.seed(random_state)
    result = np.random.normal(loc=values, scale=scale)
    if clip:
        # Ensure `clip` has length 2
        if len(clip) != 2:
            raise ValueError("`clip` must be an iterable of length 2.")
        # Ensure the values in `clip` are ordered as min, max
        if clip[1] < clip[0]:
            raise ValueError("`clip[0]` must be less than `clip[1]`.")
        result = np.clip(result, *clip)
    df[dest_column_name] = result

    return df


@pf.register_dataframe_method
def sort_naturally(
    df: pd.DataFrame, column_name: str, **natsorted_kwargs
) -> pd.DataFrame:
    """Sort an DataFrame by a column using "natural" sorting.

    Natural sorting is distinct from
    the default lexiographical sorting provided by ``pandas``.
    For example, given the following list of items:

        ["A1", "A11", "A3", "A2", "A10"]

    lexicographical sorting would give us:


        ["A1", "A10", "A11", "A2", "A3"]

    By contrast, "natural" sorting would give us:

        ["A1", "A2", "A3", "A10", "A11"]

    This function thus provides "natural" sorting
    on a single column of a dataframe.

    To accomplish this, we do a natural sort
    on the unique values that are present in the dataframe.
    Then, we reconstitute the entire dataframe
    in the naturally sorted order.

    Natural sorting is provided by the Python package natsort_.

    .. _natsort: https://natsort.readthedocs.io/en/master/index.html

    All keyword arguments to ``natsort`` should be provided
    after the column name to sort by is provided.
    They are passed through to the ``natsorted`` function.

    Functional usage syntax:

    .. code-block:: python

        import pandas as pd
        import janitor as jn

        df = pd.DataFrame(...)

        df = jn.sort_naturally(
            df=df,
            column_name='alphanumeric_column',
        )

    Method chaining usage syntax:

    .. code-block:: python

        import pandas as pd
        import janitor

        df = pd.DataFrame(...)

        df = df.sort_naturally(
            column_name='alphanumeric_column',
        )

    :param df: A pandas DataFrame.
    :param column_name: The column on which natural sorting should take place.
    :param natsorted_kwargs: Keyword arguments to be passed
        to natsort's ``natsorted`` function.
    """
    new_order = index_natsorted(df[column_name], **natsorted_kwargs)
    return df.iloc[new_order, :]


@pf.register_dataframe_method
def expand_grid(
    df: Optional[pd.DataFrame] = None,
    df_key: Optional[str] = None,
    others: Dict = None,
) -> pd.DataFrame:
    """
    Creates a dataframe from a combination of all inputs.

    This works with a dictionary of name value pairs,
    and will work with structures that are not dataframes.
    If method-chaining to a dataframe,
    a key to represent the column name in the output must be provided.

    Note that if a MultiIndex dataframe or series is passed, the index/columns
    will be discarded, and a single indexed dataframe will be returned.

    The output will always be a dataframe.

    Example:

    .. code-block:: python

        import pandas as pd
        import janitor as jn

        df = pd.DataFrame({"x":range(1,3), "y":[2,1]})
        others = {"z" : range(1,4)}

        df.expand_grid(df_key="df",others=others)

        # df_x |   df_y |   z
        #    1 |      2 |   1
        #    1 |      2 |   2
        #    1 |      2 |   3
        #    2 |      1 |   1
        #    2 |      1 |   2
        #    2 |      1 |   3

        #create a dataframe from all combinations in a dictionary
        data = {"x":range(1,4), "y":[1,2]}

        jn.expand_grid(others=data)

        #  x |   y
        #  1 |   1
        #  1 |   2
        #  2 |   1
        #  2 |   2
        #  3 |   1
        #  3 |   2


    Functional usage syntax:

    .. code-block:: python

        import pandas as pd
        import janitor as jn

        df = pd.DataFrame(...)
        df = jn.expand_grid(df=df, df_key="...", others={...})

    Method-chaining usage syntax:

    .. code-block:: python

        import pandas as pd
        import janitor as jn

        df = pd.DataFrame(...).expand_grid(df_key="bla",others={...})

    Usage independent of a dataframe

    .. code-block:: python

        import pandas as pd
        from janitor import expand_grid

        df = expand_grid({"x":range(1,4), "y":[1,2]})

    :param df: A pandas dataframe.
    :param df_key: name of key for the dataframe.
        It becomes the column name of the dataframe.
    :param others: A dictionary that contains the data
        to be combined with the dataframe.
        If no dataframe exists, all inputs
        in others will be combined to create a dataframe.
    :returns: A pandas dataframe of all combinations of name value pairs.
    :raises: TypeError if others is not a dictionary
    :raises: KeyError if there is a dataframe and no key is provided.
    """
    # check if others is a dictionary
    if not isinstance(others, dict):
        # strictly name value pairs
        # same idea as in R and tidyverse implementation
        raise TypeError("others must be a dictionary")
    # if there is a dataframe, for the method chaining,
    # it must have a key, to create a name value pair
    if df is not None:
<<<<<<< HEAD
        df = df.copy()
        if isinstance(df.index, pd.MultiIndex) or isinstance(
            df.columns, pd.MultiIndex
        ):
            raise TypeError("`expand_grid` does not work with pd.MultiIndex")
=======
>>>>>>> 6fc4dba2
        if not df_key:
            raise KeyError(
                """
                Using `expand_grid` as part of a DataFrame method chain
                requires that a string `df_key` be passed in.
                """
            )
        others = {**{df_key: df}, **others}
    entry = _check_instance(others)

    return _grid_computation(entry)


@pf.register_dataframe_method
def process_text(
    df: pd.DataFrame,
    column: str,
    string_function: str,
    *args: str,
    **kwargs: str,
) -> pd.DataFrame:
    """
    Apply a Pandas string method to an existing column and return a dataframe.

    This function aims to make string cleaning easy, while chaining,
    by simply passing the string method name to the ``process_text`` function.
    Note that this modifies an existing column,
    and should not be used to create a new column.
    A list of all the string methods in Pandas can be accessed here:
    https://pandas.pydata.org/docs/user_guide/text.html#method-summary.

    Example:

    .. code-block:: python

        import pandas as pd
        import janitor as jn

        df = pd.DataFrame({"text":["ragnar","sammywemmy","ginger"],
                           "code" : [1, 2, 3]})

        df.process_text(column = "text", string_function = "lower")
        # text       |   code
        # ragnar     |    1
        # sammywemmy |    2
        # ginger     |    3

        #For string methods with parameters, simply pass the arguments :
        df.process_text(
            column = "text",
            string_function = "extract",
            pat = r"(ag)",
            flags = re.IGNORECASE
            )

        # text |   code
        # ag   |    1
        # NaN  |    2
        # NaN  |    3


    Functional usage syntax:

    .. code-block:: python

        import pandas as pd
        import janitor as jn

        df = pd.DataFrame(...)
        df = jn.process_text(
            df = df,
            string_function = "string_func_name_here",
            args, kwargs
            )

    Method-chaining usage syntax:

    .. code-block:: python

        import pandas as pd
        import janitor as jn

        df = (
            pd.DataFrame(...)
            .process_text(
                string_function = "string_func_name_here",
                args, kwargs
                )
        )


    :param df: A pandas dataframe.
    :param column: String column to be operated on.
    :param args, kwargs: Arguments for parameters.
    :returns: A pandas dataframe with modified column.
    :raises: KeyError if ``string_function`` is not a Pandas string method.
    :raises: TypeError if wrong ``arg`` or ``kwarg`` is supplied.
    """
    df = df.copy()

    pandas_string_methods = [
        func.__name__
        for _, func in inspect.getmembers(pd.Series.str, inspect.isfunction)
        if not func.__name__.startswith("_")
    ]

    if string_function not in pandas_string_methods:
        raise KeyError(f"{string_function} is not a Pandas string method.")

    df.loc[:, column] = getattr(df.loc[:, column].str, string_function)(
        *args, **kwargs
    )

    return df


@pf.register_dataframe_method
def fill_direction(
    df: pd.DataFrame,
    directions: Dict[Hashable, str],
    limit: Optional[int] = None,
) -> pd.DataFrame:
    """Provide a method-chainable function for filling missing values
    in selected columns.

    Missing values are filled using the next or previous entry.
    The columns are paired with the directions in a dictionary.
    It is a wrapper for ``pd.Series.ffill`` and ``pd.Series.bfill``.

    .. code-block:: python

        import pandas as pd
        import janitor as jn

        df = pd.DataFrame({"text": ["ragnar", np.nan, "sammywemmy",
                                    np.nan, "ginger"],
                           "code" : [np.nan, 2, 3, np.nan, 5]})

        # Single column :
        df.fill_direction({"text" : "up"})
        # text       |   code
        # ragnar     |    NaN
        # sammywemmy |    2
        # sammywemmy |    3
        # ginger     |    NaN
        # ginger     |    5

        # Multiple columns :
        df.fill_direction({"text" : "down", "code" : "down"})

        # text       |   code
        # ragnar     |    NaN
        # ragnar     |    2
        # sammywemmy |    3
        # sammywemmy |    3
        # ginger     |    5

        # Multiple columns in different directions.
        df.fill_direction({"text" : "up", "code" : "down"})

        # text       |   code
        # ragnar     |    NaN
        # sammywemmy |    2
        # sammywemmy |    3
        # ginger     |    3
        # ginger     |    5

    Functional usage syntax:

    .. code-block:: python

        import pandas as pd
        import janitor as jn

        df = pd.DataFrame(...)
        df = jn.fill_direction(
            df = df,
            directions = {column_1 : direction_1, column_2 : direction_2, ...},
            limit = None # limit must be greater than 0
            )

    Method-chaining usage syntax:

    .. code-block:: python

        import pandas as pd
        import janitor as jn

        df = (
            pd.DataFrame(...)
            .fill_direction(
            directions = {column_1 : direction_1, column_2 : direction_2, ...},
            limit = None # limit must be greater than 0
            )
        )

    :param df: A pandas dataframe.
    :param directions: Key - value pairs of columns and directions. Directions
        can be either `down`(default), `up`, `updown`(fill up then down) and
        `downup` (fill down then up).
    :param limit: number of consecutive null values to forward/backward fill.
        Value must be greater than 0.
    :returns: A pandas dataframe with modified column(s).
    :raises: ValueError if ``directions`` dictionary is empty.
    :raises: ValueError if column supplied is not in the dataframe.
    :raises: ValueError if direction supplied is not one of `down`,`up`,
        `updown`, or `downup`.
    """
    df = df.copy()
    # check that dictionary is not empty
    if not directions:
        raise ValueError("A mapping of columns with directions is required.")

    # check that the right columns are provided
    # should be removed once the minimum Pandas version is 1.1,
    # as Pandas loc will raise a KeyError if columns provided do not exist
    wrong_columns_provided = set(directions).difference(df.columns)
    if any(wrong_columns_provided):
        if len(wrong_columns_provided) > 1:
            outcome = ", ".join(f"'{word}'" for word in wrong_columns_provided)
            raise ValueError(
                f"Columns {outcome} do not exist in the dataframe."
            )
        outcome = "".join(wrong_columns_provided)
        raise ValueError(f"Column {outcome} does not exist in the dataframe.")

    # check that the right directions are provided
    set_directions = {"up", "down", "updown", "downup"}

    # linter throws an error when I use dictionary.values()
    # it assumes that dictionary is a dataframe
    directions_values = [value for key, value in directions.items()]
    wrong_directions_provided = set(directions_values).difference(
        set_directions
    )
    if any(wrong_directions_provided):
        raise ValueError(
            """The direction should be a string and should be one of `up`,
            `down`, `updown`, or `downup`."""
        )

    for column, direction in directions.items():
        if direction == "up":
            df.loc[:, column] = df.loc[:, column].bfill(limit=limit)
        elif direction == "down":
            df.loc[:, column] = df.loc[:, column].ffill(limit=limit)
        elif direction == "updown":
            df.loc[:, column] = (
                df.loc[:, column].bfill(limit=limit).ffill(limit=limit)
            )
        elif direction == "downup":
            df.loc[:, column] = (
                df.loc[:, column].ffill(limit=limit).bfill(limit=limit)
            )
    return df


@pf.register_dataframe_method
def groupby_topk(
    df: pd.DataFrame,
    groupby_column_name: Hashable,
    sort_column_name: Hashable,
    k: int,
    sort_values_kwargs: Dict = None,
) -> pd.DataFrame:
    """
    Return top `k` rows from a groupby of a set of columns.

    Returns a dataframe that has the top `k` values grouped by `groupby_column_name`
    and sorted by `sort_column_name`.
    Additional parameters to the sorting (such as ascending=True)
    can be passed using `sort_values_kwargs`.

    List of all sort_values() parameters can be found here_.

    .. _here: https://pandas.pydata.org/pandas-docs/stable/reference/api/pandas.DataFrame.sort_values.html


    .. code-block:: python

        import pandas as pd
        import janitor as jn

        df = pd.DataFrame({'age' : [20, 22, 24, 23, 21, 22],
                           'ID' : [1,2,3,4,5,6],
                           'result' : ["pass", "fail", "pass",
                                       "pass", "fail", "pass"]})

        # Ascending top 3:
        df.groupby_topk('result', 'age', 3)
        #       age  ID  result
        #result
        #fail   21   5   fail
        #       22   2   fail
        #pass   20   1   pass
        #       22   6   pass
        #       23   4   pass

        #Descending top 2:
        df.groupby_topk('result', 'age', 2, {'ascending':False})
        #       age  ID result
        #result
        #fail   22   2   fail
        #       21   5   fail
        #pass   24   3   pass
        #       23   4   pass

    Functional usage syntax:

    .. code-block:: python

        import pandas as pd
        import janitor as jn

        df = pd.DataFrame(...)
        df = jn.groupby_topk(
            df = df,
            groupby_column_name = 'groupby_column',
            sort_column_name = 'sort_column',
            k = 5
            )

    Method-chaining usage syntax:

    .. code-block:: python

        import pandas as pd
        import janitor as jn

        df = (
            pd.DataFrame(...)
            .groupby_topk(
            df = df,
            groupby_column_name = 'groupby_column',
            sort_column_name = 'sort_column',
            k = 5
            )
        )

    :param df: A pandas dataframe.
    :param groupby_column_name: Column name to group input dataframe `df` by.
    :param sort_column_name: Name of the column to sort along the
        input dataframe `df`.
    :param k: Number of top rows to return from each group after sorting.
    :param sort_values_kwargs: Arguments to be passed to sort_values function.
    :returns: A pandas dataframe with top `k` rows that are grouped by
        `groupby_column_name` column with each group sorted along the
        column `sort_column_name`.
    :raises: ValueError if `k` is less than 1.
    :raises: ValueError if `groupby_column_name` not in dataframe `df`.
    :raises: ValueError if `sort_column_name` not in dataframe `df`.
    :raises: KeyError if `inplace:True` is present in `sort_values_kwargs`.
    """  # noqa: E501

    # Convert the default sort_values_kwargs from None to empty Dict
    sort_values_kwargs = sort_values_kwargs or {}

    # Check if groupby_column_name and sort_column_name exists in the dataframe
    check_column(df, [groupby_column_name, sort_column_name])

    # Check if k is greater than 0.
    if k < 1:
        raise ValueError(
            "Numbers of rows per group to be returned must be greater than 0."
        )

    # Check if inplace:True in sort values kwargs because it returns None
    if (
        "inplace" in sort_values_kwargs.keys()
        and sort_values_kwargs["inplace"]
    ):
        raise KeyError("Cannot use `inplace=True` in `sort_values_kwargs`.")

    return df.groupby(groupby_column_name).apply(
        lambda d: d.sort_values(sort_column_name, **sort_values_kwargs).head(k)
    )


@pf.register_dataframe_method
def complete(
    df: pd.DataFrame,
    columns: List[Union[List, Tuple, Dict, str]],
    fill_value: Optional[Dict] = None,
) -> pd.DataFrame:
    """
    This function shows all possible combinations in a dataframe, including
    the missing values.

    This function is similar to tidyr's `complete` function.

    Individual combinations or combinations with groupings are possible.

    .. code-block:: python

        import pandas as pd
        import janitor as jn

            Year      Taxon         Abundance
        0   1999    Saccharina         4
        1   2000    Saccharina         5
        2   2004    Saccharina         2
        3   1999     Agarum            1
        4   2004     Agarum            8

        Data Source - http://imachordata.com/2016/02/05/you-complete-me/

        Note that Year 2000 and Agarum pairing is missing. Let's make it
        explicit:

        df.complete(columns = ['Year', 'Taxon'])

           Year      Taxon     Abundance
        0  1999     Agarum         1.0
        1  1999     Saccharina     4.0
        2  2000     Agarum         NaN
        3  2000     Saccharina     5.0
        4  2004     Agarum         8.0
        5  2004     Saccharina     2.0

        The null value can be replaced with the fill_value argument:

        df.complete(columns = ['Year', 'Taxon'],
                    fill_value={"Abundance":0})

           Year      Taxon     Abundance
        0  1999     Agarum         1.0
        1  1999     Saccharina     4.0
        2  2000     Agarum         0.0
        3  2000     Saccharina     5.0
        4  2004     Agarum         8.0
        5  2004     Saccharina     2.0

        What if we wanted the explicit missing values for all the years from
        1999 to 2004? Easy - simply pass a dictionary paring the column name
        with the new values :

        df.complete(columns = [{"Year": range(df.Year.min(),
                                              df.Year.max() + 1)},
                                       "Taxon"],
                    fill_value={"Abundance":0})

        Year      Taxon     Abundance
    0   1999     Agarum         1.0
    1   1999    Saccharina      4.0
    2   2000     Agarum         0.0
    3   2000    Saccharina      5.0
    4   2001     Agarum         0.0
    5   2001    Saccharina      0.0
    6   2002     Agarum         0.0
    7   2002    Saccharina      0.0
    8   2003     Agarum         0.0
    9  2003     Saccharina      0.0
    10  2004     Agarum         8.0
    11  2004    Saccharina      2.0

    Functional usage syntax:

    .. code-block:: python

        import pandas as pd
        import janitor as jn

        df = pd.DataFrame(...)
        df = jn.complete(
            df = df,
            columns= [
                column_label,
                (column1, column2, ...),
                {column1: new_values, ...}
            ],
            fill_value = None
        )

    Method chaining syntax:

    .. code-block:: python

        df = (
            pd.DataFrame(...)
            .complete(columns=[
                column_label,
                (column1, column2, ...),
                {column1: new_values, ...},
            ],
            fill_value=None,
        )


    :param df: A pandas dataframe.
    :param columns: This is a list containing the columns to be
        completed. It could be column labels (string trype),
        a list/tuple of column labels, or a dictionary that pairs
        column labels with new values.
    :param fill_value: Dictionary pairing the columns with the null replacement
        value.
    :returns: A pandas dataframe with modified column(s).
    :raises: ValueError if `columns` is empty.
    :raises: TypeError if `columns` is not a list.
    :raises: ValueError if entry in `columns` is not a
        str/dict/list/tuple.
    :raises: ValueError if entry in `columns` is a dict/list/tuple
        and is empty.
    """
    df_c = df.copy()
    if not isinstance(columns, list):
        raise TypeError("Columns should be in a list")
    if not columns:
        raise ValueError("columns cannot be empty")
    # if there is no grouping within the list of columns :
    if all(isinstance(column, str) for column in columns):
        # Using sets gets more speed than say np.unique or drop_duplicates
        reindex_columns = [set(df_c[item].array) for item in columns]
        reindex_columns = itertools.product(*reindex_columns)
        df_c = df_c.set_index(columns)

    else:
        df_c, reindex_columns = _complete_groupings(df_c, columns)

    if df_c.index.has_duplicates:
        reindex_columns = pd.DataFrame(
            [], index=pd.Index(reindex_columns, names=columns)
        )
        df_c = df_c.join(reindex_columns, how="outer").reset_index()
    else:
        df_c = df_c.reindex(sorted(reindex_columns)).reset_index()

    if fill_value:
        df_c = df_c.fillna(fill_value)

    return df_c<|MERGE_RESOLUTION|>--- conflicted
+++ resolved
@@ -4015,14 +4015,11 @@
     # if there is a dataframe, for the method chaining,
     # it must have a key, to create a name value pair
     if df is not None:
-<<<<<<< HEAD
         df = df.copy()
         if isinstance(df.index, pd.MultiIndex) or isinstance(
             df.columns, pd.MultiIndex
         ):
             raise TypeError("`expand_grid` does not work with pd.MultiIndex")
-=======
->>>>>>> 6fc4dba2
         if not df_key:
             raise KeyError(
                 """
