--- conflicted
+++ resolved
@@ -36,12 +36,8 @@
 from .utils import (
     _check_instance,
     _clean_accounting_column,
-<<<<<<< HEAD
+    _computations_as_categorical,
     _computations_complete,
-=======
-    _complete_groupings,
-    _computations_as_categorical,
->>>>>>> 6f9a2410
     _computations_pivot_longer,
     _computations_pivot_wider,
     _currency_column_to_numeric,
