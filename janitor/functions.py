"""
General purpose data cleaning functions.
"""
import datetime as dt
import re
import warnings
from fnmatch import translate
from functools import partial, reduce
from typing import Callable, Dict, Iterable, List, Union

import numpy as np
import pandas as pd
import pandas_flavor as pf
from scipy.stats import mode
from sklearn.preprocessing import LabelEncoder

from .errors import JanitorError


def _strip_underscores(df, strip_underscores=None):
    """
    Strip underscores from DataFrames column names.
    Underscores can be stripped from the beginning, end or both.

    .. code-block:: python

        df = _strip_underscores(df, strip_underscores='left')

    :param df: The pandas DataFrame object.
    :param strip_underscores: (optional) Removes the outer underscores from all
        column names. Default None keeps outer underscores. Values can be
        either 'left', 'right' or 'both' or the respective shorthand 'l', 'r'
        and True.
    :returns: A pandas DataFrame with underscores removed.
    """
    underscore_options = [None, "left", "right", "both", "l", "r", True]
    if strip_underscores not in underscore_options:
        raise JanitorError(
            f"strip_underscores must be one of: {underscore_options}"
        )

    if strip_underscores in ["left", "l"]:
        df = df.rename(columns=lambda x: x.lstrip("_"))
    elif strip_underscores in ["right", "r"]:
        df = df.rename(columns=lambda x: x.rstrip("_"))
    elif strip_underscores == "both" or strip_underscores is True:
        df = df.rename(columns=lambda x: x.strip("_"))
    return df


@pf.register_dataframe_method
def clean_names(
    df,
    strip_underscores: str = None,
    case_type: str = "lower",
    remove_special: bool = False,
    preserve_original_columns: bool = True,
):
    """
    Clean column names.

    Takes all column names, converts them to lowercase, then replaces all
    spaces with underscores.

    Functional usage example:

    .. code-block:: python

        df = clean_names(df)

    Method chaining example:

    .. code-block:: python

        import pandas as pd
        import janitor
        df = pd.DataFrame(...).clean_names()

    :Example of transformation:

    .. code-block:: python

        Columns before: First Name, Last Name, Employee Status, Subject
        Columns after: first_name, last_name, employee_status, subject

    :param df: The pandas DataFrame object.
    :param strip_underscores: (optional) Removes the outer underscores from all
        column names. Default None keeps outer underscores. Values can be
        either 'left', 'right' or 'both' or the respective shorthand 'l', 'r'
        and True.
    :param case_type: (optional) Whether to make columns lower or uppercase.
        Current case may be preserved with 'preserve'. Default 'lower'
        makes all characters lowercase.
    :param remove_special: (optional) Remove special characters from columns.
        Only letters, numbers and underscores are preserved.
    :returns: A pandas DataFrame.
    :param preserve_original_columns: (optional) Preserve original names.
        This is later retrievable using `df.original_columns`.
    """
    original_column_names = list(df.columns)

    assert case_type.lower() in {
        "preserve",
        "upper",
        "lower",
    }, "case_type argument must be one of ('preserve', 'upper', 'lower')"

    if case_type.lower() != "preserve":
        if case_type.lower() == "upper":
            df = df.rename(columns=lambda x: x.upper())

        elif case_type.lower() == "lower":
            df = df.rename(columns=lambda x: x.lower())

    df = df.rename(
        columns=lambda x: x.replace(" ", "_")
        .replace("/", "_")
        .replace(":", "_")
        .replace("'", "")
        .replace("’", "")
        .replace(",", "_")
        .replace("?", "_")
        .replace("-", "_")
        .replace("(", "_")
        .replace(")", "_")
        .replace(".", "_")
    )

    def _remove_special(col):
        return "".join(item for item in col if item.isalnum() or "_" in item)

    if remove_special:
        df = df.rename(columns=_remove_special)

    df = df.rename(columns=lambda x: re.sub("_+", "_", x))
    df = _strip_underscores(df, strip_underscores)

    # Store the original column names, if enabled by user
    if preserve_original_columns:
        df.__dict__["original_columns"] = original_column_names
    return df


@pf.register_dataframe_method
def remove_empty(df):
    """
    Drop all rows and columns that are completely null. This method also
    resets the index(by default) since it doesn't make sense to preserve
    the index of a completely empty row.

    Implementation is inspired from `StackOverflow`_.

    .. _StackOverflow: https://stackoverflow.com/questions/38884538/python-pandas-find-all-rows-where-all-values-are-nan  # noqa: E501

    Functional usage example:

    .. code-block:: python

        df = remove_empty(df)

    Method chaining example:

    .. code-block:: python

        import pandas as pd
        import janitor
        df = pd.DataFrame(...).remove_empty()

    :param df: The pandas DataFrame object.

    :returns: A pandas DataFrame.
    """
    nanrows = df.index[df.isnull().all(axis=1)]
    df = df.drop(index=nanrows).reset_index(drop=True)

    nancols = df.columns[df.isnull().all(axis=0)]
    df = df.drop(columns=nancols)

    return df


@pf.register_dataframe_method
def get_dupes(df, column_names=None, **kwargs):
    """
    Return all duplicate rows.

    Functional usage example:

    .. code-block:: python

        df = pd.DataFrame(...)
        df = get_dupes(df)

    Method chaining example:

    .. code-block:: python

        import pandas as pd
        import janitor
        df = pd.DataFrame(...).get_dupes()

    :param df: The pandas DataFrame object.
    :param str/iterable column_names: (optional) A column name or an iterable
        (list or tuple) of column names. Following pandas API, this only
        considers certain columns for identifying duplicates. Defaults to using
        all columns.
    :returns: The duplicate rows, as a pandas DataFrame.
    """
    if kwargs and column_names is not None:
        raise TypeError("Mixed usage of columns and column_names")
    if column_names is None and "columns" in kwargs:
        warnings.warn("columns is deprecated. You should use column_names.")
        column_names = kwargs["columns"]
    dupes = df.duplicated(subset=column_names, keep=False)
    return df[dupes == True]  # noqa: E712


@pf.register_dataframe_method
def encode_categorical(df, column_names=None, **kwargs):
    """
    Encode the specified columns with Pandas' `category`_ dtype.

    Functional usage example:

    .. code-block:: python

        encode_categorical(df, column_names="my_categorical_column")  # one way

    Method chaining example:

    .. code-block:: python

        import pandas as pd
        import janitor
        df = pd.DataFrame(...)
        categorical_cols = ['col1', 'col2', 'col4']
        df = df.encode_categorical(column_names=categorical_cols)

    :param df: The pandas DataFrame object.
    :param str/iterable column_names: A column name or an iterable (list or
        tuple) of column names.
<<<<<<< HEAD
    :returns: A pandas DataFrame.
=======
    :returns: A pandas DataFrame

    .. _category: http://pandas.pydata.org/pandas-docs/stable/user_guide/categorical.html  # noqa: E501

>>>>>>> 106cadbb
    """
    if kwargs and column_names is not None:
        raise TypeError("Mixed usage of columns and column_names")
    if column_names is None:
        warnings.warn("columns is deprecated. You should use column_names.")
        column_names = kwargs["columns"]
    if isinstance(column_names, list) or isinstance(column_names, tuple):
        for col in column_names:
            assert col in df.columns, JanitorError(
                "{col} missing from dataframe columns!".format(col=col)
            )
            df[col] = pd.Categorical(df[col])
    elif isinstance(column_names, str):
        assert column_names in df.columns, JanitorError(
            "{column_names} missing from dataframe columns!".format(
                column_names=column_names
            )
        )
        df[column_names] = pd.Categorical(df[column_names])
    else:
        raise JanitorError(
            "kwarg `column_names` must be a string or iterable!"
        )
    return df


@pf.register_dataframe_method
def label_encode(df, column_names=None, **kwargs):
    """
    Convert labels into numerical data.

    This function will create a new column with the string "_enc" appended
    after the original column's name. Consider this to be syntactic sugar.

    This function behaves differently from `encode_categorical`. This function
    creates a new column of numeric data. `encode_categorical` replaces the
    dtype of the original column with a "categorical" dtype.

    Functional usage example:

    .. code-block:: python

        label_encode(df, column_names="my_categorical_column")  # one way

    Method chaining example:

    .. code-block:: python

        import pandas as pd
        import janitor
        categorical_cols = ['col1', 'col2', 'col4']
        df = pd.DataFrame(...).label_encode(column_names=categorical_cols)

    :param df: The pandas DataFrame object.
<<<<<<< HEAD
    :param str/iterable columns: A column name or an iterable (list or tuple)
        of column names.
    :returns: A pandas DataFrame.
=======
    :param str/iterable column_names: A column name or an iterable (list or
        tuple) of column names.
    :returns: A pandas DataFrame
>>>>>>> 106cadbb
    """
    if kwargs and column_names is not None:
        raise TypeError("Mixed usage of columns and column_names")
    if column_names is None:
        warnings.warn("columns is deprecated. You should use column_names.")
        column_names = kwargs["columns"]
    le = LabelEncoder()
    if isinstance(column_names, list) or isinstance(column_names, tuple):
        for col in column_names:
            assert col in df.columns, JanitorError(
                f"{col} missing from column_names"
            )  # noqa: E501
            df[f"{col}_enc"] = le.fit_transform(df[col])
    elif isinstance(column_names, str):
        assert column_names in df.columns, JanitorError(
            f"{column_names} missing from column_names"
        )  # noqa: E501
        df[f"{column_names}_enc"] = le.fit_transform(df[column_names])
    else:
        raise JanitorError(
            "kwarg `column_names` must be a string or iterable!"
        )
    return df


@pf.register_dataframe_method
def get_features_targets(df, target_columns, feature_columns=None):
    """
    Get the features and targets as separate DataFrames/Series.

    The behaviour is as such:

    - `target_columns` is mandatory.
    - If `feature_columns` is present, then we will respect the column names
    inside there.
    - If `feature_columns` is not passed in, then we will assume that the
    rest of the columns are feature columns, and return them.

    Functional usage example:

    .. code-block:: python

        X, y = get_features_targets(df, target_columns="measurement")

    Method chaining example:

    .. code-block:: python

        import pandas as pd
        import janitor
        df = pd.DataFrame(...)
        target_cols = ['output1', 'output2']
        X, y = df.get_features_targets(target_columns=target_cols)  # noqa: E501

    :param df: The pandas DataFrame object.
    :param str/iterable target_columns: Either a column name or an iterable\
        (list or tuple) of column names that are the target(s) to be predicted.
    :param str/iterable feature_columns: (optional) The column name or \
        iterable of column names that are the features (a.k.a. predictors) \
        used to predict the targets.
    :returns: (X, Y) the feature matrix (X) and the target matrix (Y). Both \
        are pandas DataFrames.
    """
    Y = df[target_columns]

    if feature_columns:
        X = df[feature_columns]
    else:
        if isinstance(target_columns, str):
            xcols = [c for c in df.columns if target_columns != c]
        elif isinstance(target_columns, list) or isinstance(
            target_columns, tuple
        ):  # noqa: W503
            xcols = [c for c in df.columns if c not in target_columns]
        X = df[xcols]
    return X, Y


@pf.register_dataframe_method
def rename_column(df, old, new):
    """
    Rename a column in place.

    Functional usage example:

    .. code-block:: python

        df = rename_column("old_column_name", "new_column_name")

    Method chaining example:

    .. code-block:: python

        import pandas as pd
        import janitor
        df = pd.DataFrame(...).rename_column("old_column_name", "new_column_name")  # noqa: E501

    This is just syntactic sugar/a convenience function for renaming one column
    at a time. If you are convinced that there are multiple columns in need of
    changing, then use the :py:meth:`pandas.DataFrame.rename` method.

    :param str old: The old column name.
    :param str new: The new column name.
    :returns: A pandas DataFrame with renamed columns.
    """
    if old not in df.columns:
        raise ValueError(f"{old} not present in dataframe columns!")
    return df.rename(columns={old: new})


@pf.register_dataframe_method
def reorder_columns(
    df: pd.DataFrame, column_order: Union[List, pd.Index]
) -> pd.DataFrame:
    """
    Reorder DataFrame columns by specifying desired order as list of col names

    Columns not specified retain their order and follow after specified cols.

    Validates column_order to ensure columns are all present in DataFrame.

    Functional usage example:

    Given `DataFrame` with column names `col1`, `col2`, `col3`:

    .. code-block:: python

        df = reorder_columns(df, ['col2', 'col3'])

    Method chaining example:

    .. code-block:: python

        import pandas as pd
        import janitor
        df = pd.DataFrame(...).reorder_columns(['col2', 'col3'])

    The column order of `df` is now `col2`, `col3`, `col1`.

    Internally, this function uses `DataFrame.reindex` with `copy=False`
    to avoid unnecessary data duplication.

    :param df: `DataFrame` to reorder
    :param column_order: A list of column names or Pandas `Index`
        specifying their order in the returned `DataFrame`.
    :returns: A pandas DataFrame with reordered columns.
    """

    check("column_order", column_order, [list, pd.Index])

    if any(col not in df.columns for col in column_order):
        raise IndexError(
            "A column in column_order was not found in the DataFrame."
        )

    # if column_order is a Pandas index, needs conversion to list:
    column_order = list(column_order)

    return df.reindex(
        columns=(
            column_order
            + [col for col in df.columns if col not in column_order]
        ),
        copy=False,
    )


@pf.register_dataframe_method
def coalesce(df, columns, new_column_name):
    """

    Coalesces two or more columns of data in order of column names provided.

    Functional usage example:

    .. code-block:: python

        df = coalesce(df, columns=['col1', 'col2'])

    Method chaining example:

    .. code-block:: python

        import pandas as pd
        import janitor
        df = pd.DataFrame(...).coalesce(['col1', 'col2'])

    The result of this function is that we take the first non-null value across
    rows.

    This is more syntactic diabetes! For R users, this should look familiar to
    `dplyr`'s `coalesce` function; for Python users, the interface
    should be more intuitive than the :py:meth:`pandas.Series.combine_first`
    method (which we're just using internally anyways).

    :param df: A pandas DataFrame.
    :param columns: A list of column names.
    :param str new_column_name: The new column name after combining.
    :returns: A pandas DataFrame with coalesced columns.
    """
    series = [df[c] for c in columns]

    def _coalesce(series1, series2):
        return series1.combine_first(series2)

    df = df.drop(columns=columns)
    df[new_column_name] = reduce(_coalesce, series)  # noqa: F821
    return df


@pf.register_dataframe_method
def convert_excel_date(df, column_name=None, **kwargs):
    """
    Convert Excel's serial date format into Python datetime format.

    Implementation is also from `Stack Overflow`.

    .. _Stack Overflow: https://stackoverflow.com/questions/38454403/convert-excel-style-date-with-pandas  # noqa: E501

    Functional usage example:

    .. code-block:: python

        df = convert_excel_date(df, column_name='date')

    Method chaining example:

    .. code-block:: python

        import pandas as pd
        import janitor
        df = pd.DataFrame(...).convert_excel_date('date')

    :param df: A pandas DataFrame.
    :param str column_name: A column name.
    :returns: A pandas DataFrame with corrected dates.
    """
    if kwargs and column_name is not None:
        raise TypeError("Mixed usage of column and column_name")
    if column_name is None:
        warnings.warn("column is deprecated. You should use column_name.")
        column_name = kwargs["column"]
    df[column_name] = pd.TimedeltaIndex(
        df[column_name], unit="d"
    ) + dt.datetime(
        1899, 12, 30
    )  # noqa: W503
    return df


@pf.register_dataframe_method
def convert_matlab_date(df, column_name=None, **kwargs):
    """
    Convert Matlab's serial date number into Python datetime format.

    Implementation is also from `Stack Overflow`.

    .. _Stack Overflow: https://stackoverflow.com/questions/13965740/converting-matlabs-datenum-format-to-python  # noqa: E501

    Functional usage example:

    .. code-block:: python

        df = convert_matlab_date(df, column_name='date')

    Method chaining example:

    .. code-block:: python

        import pandas as pd
        import janitor
        df = pd.DataFrame(...).convert_matlab_date('date')

    :param df: A pandas DataFrame.
    :param str column_name: A column name.
    :returns: A pandas DataFrame with corrected dates.
    """
    if kwargs and column_name is not None:
        raise TypeError("Mixed usage of column and column_name")
    if column_name is None:
        warnings.warn("column is deprecated. You should use column_name.")
        column_name = kwargs["column"]
    days = pd.Series([dt.timedelta(v % 1) for v in df[column_name]])
    df[column_name] = (
        df[column_name].astype(int).apply(dt.datetime.fromordinal)
        + days
        - dt.timedelta(days=366)
    )
    return df


@pf.register_dataframe_method
def convert_unix_date(df, column_name=None, **kwargs):
    """
    Convert unix epoch time into Python datetime format.
    Note that this ignores local tz and convert all
    timestamps to naive datetime based on UTC!

    Functional usage example:

    .. code-block:: python
        df = convert_unix_date(df, column_name='date')

    Method chaining example:

    .. code-block:: python
        import pandas as pd
        import janitor
        df = pd.DataFrame(...).convert_unix_date('date')

    :param df: A pandas DataFrame.
    :param str column_name: A column name.
    :returns: A pandas DataFrame with corrected dates.
    """
    if kwargs and column_name is not None:
        raise TypeError("Mixed usage of column and column_name")
    if column_name is None:
        warnings.warn("column is deprecated. You should use column_name.")
        column_name = kwargs["column"]

    def _conv(value):
        try:
            date = dt.datetime.utcfromtimestamp(value)
        except ValueError:  # year of of rang means milliseconds.
            date = dt.datetime.utcfromtimestamp(value / 1000)
        return date

    df[column_name] = df[column_name].astype(int).apply(_conv)
    return df


@pf.register_dataframe_method
def fill_empty(df, columns, value):
    """
    Fill `NaN` values in specified columns with a given value.

    Super sugary syntax that wraps :py:meth:`pandas.DataFrame.fillna`.

    Functional usage example:

    .. code-block:: python

        df = fill_empty(df, columns=['col1', 'col2'], value=0)

    Method chaining example:

    .. code-block:: python

        import pandas as pd
        import janitor
        df = pd.DataFrame(...).fill_empty(df, columns='col1', value=0)

    :param df: A pandas DataFrame.
    :param columns: Either a `str` or `list` or `tuple`. If a string is passed
        in, then only that column will be filled; if a list or tuple of strings
        are passed in, then they will all be filled with the same value.
    :param value: The value that replaces the `NaN` values.
    :returns: A pandas DataFrame with `Nan` values filled.
    """
    if isinstance(columns, list) or isinstance(columns, tuple):
        for col in columns:
            assert (
                col in df.columns
            ), "{col} missing from dataframe columns!".format(col=col)
            df[col] = df[col].fillna(value)
    else:
        assert (
            columns in df.columns
        ), "{col} missing from dataframe columns!".format(col=columns)
        df[columns] = df[columns].fillna(value)

    return df


@pf.register_dataframe_method
def expand_column(df, sep, column_name=None, concat=True, **kwargs):
    """
    Expand a categorical column with multiple labels into dummy-coded columns.

    Super sugary syntax that wraps :py:meth:`pandas.Series.str.get_dummies`.

    Functional usage example:

    .. code-block:: python

        df = expand_column(df,
                           column_name='col_name',
                           sep=', ')  # note space in sep

    Method chaining example:

    .. code-block:: python

        import pandas as pd
        import janitor
        df = pd.DataFrame(...).expand_column(df,
                                             column_name='col_name',
                                             sep=', ')

    :param df: A pandas DataFrame.
    :param column_name: A `str` indicating which column to expand.
    :param sep: The delimiter. Example delimiters include `|`, `, `, `,` etc.
    :param bool concat: Whether to return the expanded column concatenated to
        the original dataframe (`concat=True`), or to return it standalone
        (`concat=False`).
    :returns: A pandas DataFrame with an expanded column.
    """
    if kwargs and column_name is not None:
        raise TypeError("Mixed usage of column and column_name")
    if column_name is None:
        warnings.warn("column is deprecated. You should use column_name.")
        column_name = kwargs["column"]
    expanded_df = df[column_name].str.get_dummies(sep=sep)
    if concat:
        df = df.join(expanded_df)
        return df
    else:
        return expanded_df


@pf.register_dataframe_method
def concatenate_columns(
    df, columns: List, new_column_name: str, sep: str = "-"
):
    """
    Concatenates the set of columns into a single column.

    Used to quickly generate an index based on a group of columns.

    Functional usage example:

    .. code-block:: python

        df = concatenate_columns(df,
                                 columns=['col1', 'col2'],
                                 new_column_name='id',
                                 sep='-')

    Method chaining example:

    .. code-block:: python

        df = (pd.DataFrame(...).
              concatenate_columns(columns=['col1', 'col2'],
                                  new_column_name='id',
                                  sep='-'))

    :param df: A pandas DataFrame.
    :param columns: A list of columns to concatenate together.
    :param new_column_name: The name of the new column.
    :param sep: The separator between each column's data.
    :returns: A pandas DataFrame with concatenated columns.
    """
    assert len(columns) >= 2, "At least two columns must be specified"
    for i, col in enumerate(columns):
        if i == 0:
            df[new_column_name] = df[col].astype(str)
        else:
            df[new_column_name] = (
                df[new_column_name] + sep + df[col].astype(str)
            )  # noqa: E501

    return df


@pf.register_dataframe_method
def deconcatenate_column(df, column: str, new_column_names: List, sep: str):
    """
    De-concatenates a single column into multiple columns.

    This is the inverse of the `concatenate_columns` function.

    Used to quickly split columns out of a single column.

    Functional usage example:

    .. code-block:: python

        df = deconcatenate_columns(df,
                                   column='id',
                                   new_column_names=['col1', 'col2'],
                                   sep='-')

    Method chaining example:

    .. code-block:: python

        df = (pd.DataFrame(...).
              deconcatenate_columns(columns='id',
                                    new_column_name=['col1', 'col2'],
                                    sep='-'))

    :param df: A pandas DataFrame.
    :param column: The column to split.
    :param new_column_names: A list of new column names post-splitting.
    :param sep: The separator delimiting the column's data.
    :returns: A pandas DataFrame with a deconcatenated column.
    """
    assert (
        column in df.columns
    ), f"column name {column} not present in dataframe"  # noqa: E501
    deconcat = df[column].str.split(sep, expand=True)
    assert (
        len(new_column_names) == deconcat.shape[1]
    ), "number of new column names not correct."
    deconcat.columns = new_column_names
    return df.join(deconcat)


@pf.register_dataframe_method
def filter_string(
    df, column: str, search_string: str, complement: bool = False
):
    """
    Filter a string-based column according to whether it contains a substring.

    This is super sugary syntax that builds on top of
    `pandas.Series.str.contains`.

    Because this uses internally `pandas.Series.str.contains`, which allows a
    regex string to be passed into it, thus `search_string` can also be a regex
    pattern.

    This function allows us to method chain filtering operations:

    .. code-block:: python

        df = (pd.DataFrame(...)
              .filter_string('column', search_string='pattern', complement=False)  # noqa: E501
              ...)  # chain on more data preprocessing.

    This stands in contrast to the in-place syntax that is usually used:

    .. code-block:: python

        df = pd.DataFrame(...)
        df = df[df['column'].str.contains('pattern')]]

    As can be seen here, the API design allows for a more seamless flow in
    expressing the filtering operations.

    Functional usage example:

    .. code-block:: python

        df = filter_string(df,
                           column='column',
                           search_string='pattern'
                           complement=False)

    Method chaining example:

    .. code-block:: python

        df = (pd.DataFrame(...)
              .filter_string(column='column',
                             search_string='pattern'
                             complement=False)
              ...)

    :param df: A pandas DataFrame.
    :param column: The column to filter. The column should contain strings.
    :param search_string: A regex pattern or a (sub-)string to search.
    :param complement: Whether to return the complement of the filter or not.
    :returns: A filtered pandas DataFrame.
    """
    criteria = df[column].str.contains(search_string)
    if complement:
        return df[~criteria]
    else:
        return df[criteria]


@pf.register_dataframe_method
def filter_on(df, criteria, complement=False):
    """
    Return a dataframe filtered on a particular criteria.

    This is super-sugary syntax that wraps the pandas `.query()` API, enabling
    users to use strings to quickly specify filters for filtering their
    dataframe. The intent is that `filter_on` as a verb better matches the
    intent of a pandas user than the verb `query`.

    Let's say we wanted to filter students based on whether they failed an exam
    or not, which is defined as their score (in the "score" column) being less
    than 50.

    .. code-block:: python

        df = (pd.DataFrame(...)
              .filter_on('score < 50', complement=False)
              ...)  # chain on more data preprocessing.

    This stands in contrast to the in-place syntax that is usually used:

    .. code-block:: python

        df = pd.DataFrame(...)
        df = df[df['score'] < 3]

    As with the `filter_string` function, a more seamless flow can be expressed
    in the code.

    Functional usage example:

    .. code-block:: python

        df = filter_on(df,
                       'score < 50',
                       complement=False)

    Method chaining example:

    .. code-block:: python

        df = (pd.DataFrame(...)
              .filter_on('score < 50', complement=False)
              ...)

    Credit to Brant Peterson for the name.

    :param df: A pandas DataFrame.
    :param criteria: A filtering criteria that returns an array or Series of\
        booleans, on which pandas can filter on.
    :param complement: Whether to return the complement of the filter or not.
    :returns: A filtered pandas DataFrame.
    """
    if complement:
        return df.query("not " + criteria)
    else:
        return df.query(criteria)


@pf.register_dataframe_method
def filter_date(
    df: pd.DataFrame,
    column: str,
    start: dt.date = None,
    end: dt.date = None,
    years: List = None,
    months: List = None,
    days: List = None,
    column_date_options: Dict = None,
    format: str = None,
):
    """
    :Description:

    Filter a date-based column based on certain criteria

    Dates may be finicky and this function builds on top of the "magic" from
    the pandas `to_datetime` function that is able to parse dates well.

    Additional options to parse the date type of your column may be found at
    the official pandas documentation:

    pandas.pydata.org/pandas-docs/stable/reference/api/pandas.to_datetime.html

    **Note:** This method will cast your column to a Timestamp!

    :param df: A pandas dataframe.
    :param column: The column which to apply the fraction transformation.
    :param start: The beginning date to use to filter the DataFrame.
    :param end: The end date to use to filter the DataFrame.
    :param years: The years to use to filter the DataFrame.
    :param months: The months to use to filter the DataFrame.
    :param days: The days to use to filter the DataFrame.
    :param column_date_options: 'Special options to use when parsing the date\
    column in the original DataFrame. The options may be found at the official\
    Pandas documentation.'
    :param format: 'It you're using a format for start or end that is not\
    recognized natively by pandas' to_datetime function, you may supply the\
    format yourself. Python date and time formats may be found at\
    http://strftime.org/.'
    :returns: A filtered pandas DataFrame.

    **Note:** This only affects the format of the `start` and `end` parameters.
     If there's an issue with the format of the DataFrame being parsed, you
     would pass `{'format': your_format}` to `column_date_options`.

    :Setup:

    .. code-block:: python

        import pandas as pd
        import janitor

        date_list = [
            [1, "01/28/19"], [2, "01/29/19"], [3, "01/30/19"],
            [4, "01/31/19"], [5, "02/01/19"], [6, "02/02/19"],
            [7, "02/03/19"], [8, "02/04/19"], [9, "02/05/19"],
            [10, "02/06/19"], [11, "02/07/20"], [12, "02/08/20"],
            [13, "02/09/20"], [14, "02/10/20"], [15, "02/11/20"],
            [16, "02/12/20"], [17, "02/07/20"], [18, "02/08/20"],
            [19, "02/09/20"], [20, "02/10/20"], [21, "02/11/20"],
            [22, "02/12/20"], [23, "03/08/20"], [24, "03/09/20"],
            [25, "03/10/20"], [26, "03/11/20"], [27, "03/12/20"]]

        example_dataframe = pd.DataFrame(date_list,
                                         columns = ['AMOUNT', 'DATE'])


    :Example 1: Filter dataframe between two dates

    .. code-block:: python

        start = "01/29/19"
        end = "01/30/19"

        example_dataframe.filter_date('DATE', start=start, end=end)


    :Output:

    .. code-block:: python

           AMOUNT       DATE
        1       2 2019-01-29
        2       3 2019-01-30

    :Example 2: Using a different date format for filtering

    .. code-block:: python

        end = "01$$$30$$$19"
        format = "%m$$$%d$$$%y"

        example_dataframe.filter_date('DATE', end=end, format=format)


    :Output:

    .. code-block:: python

           AMOUNT       DATE
        0       1 2019-01-28
        1       2 2019-01-29
        2       3 2019-01-30

    :Example 3: Filtering by year

    .. code-block:: python

        years = [2019]

        example_dataframe.filter_date('DATE', years=years)


    :Output:

    .. code-block:: python


           AMOUNT       DATE
        0       1 2019-01-28
        1       2 2019-01-29
        2       3 2019-01-30
        3       4 2019-01-31
        4       5 2019-02-01
        5       6 2019-02-02
        6       7 2019-02-03
        7       8 2019-02-04
        8       9 2019-02-05
        9      10 2019-02-06

    :Example 4: Filtering by year and month

    .. code-block:: python

        years = [2020]
        months = [3]

        example_dataframe.filter_date('DATE', years=years, months=months)


    :Output:

    .. code-block:: python

            AMOUNT       DATE
        22      23 2020-03-08
        23      24 2020-03-09
        24      25 2020-03-10
        25      26 2020-03-11
        26      27 2020-03-12

    :Example 5: Filtering by year and day

    .. code-block:: python

        years = [2020]
        days = range(10,12)

        example_dataframe.filter_date('DATE', years=years, days=days)


    :Output:

    .. code-block:: python

            AMOUNT       DATE
        13      14 2020-02-10
        14      15 2020-02-11
        19      20 2020-02-10
        20      21 2020-02-11
        24      25 2020-03-10
        25      26 2020-03-11
    """

    check("column", column, [str])

    def _date_filter_conditions(conditions):
        """
        Taken from: https://stackoverflow.com/a/13616382
        """
        return reduce(np.logical_and, conditions)

    def _get_year(x):
        return x.year

    def _get_month(x):
        return x.month

    def _get_day(x):
        return x.day

    if column_date_options:
        df.loc[:, column] = pd.to_datetime(
            df.loc[:, column], **column_date_options
        )
    else:
        df.loc[:, column] = pd.to_datetime(df.loc[:, column])

    _filter_list = []

    if start:
        start_date = pd.to_datetime(start, format=format)
        _filter_list.append(df.loc[:, column] >= start_date)

    if end:
        end_date = pd.to_datetime(end, format=format)
        _filter_list.append(df.loc[:, column] <= end_date)

    if years:
        _filter_list.append(df.loc[:, column].apply(_get_year).isin(years))

    if months:
        _filter_list.append(df.loc[:, column].apply(_get_month).isin(months))

    if days:
        _filter_list.append(df.loc[:, column].apply(_get_day).isin(days))

    if start and end:
        if start_date > end_date:
            warnings.warn(
                f"Your start date of {start_date} is after your end date of "
                f"{end_date}. Is this intended?"
            )

    return df.loc[_date_filter_conditions(_filter_list), :]


@pf.register_dataframe_method
def filter_column_isin(
    df: pd.DataFrame, column: str, iterable: Iterable, complement: bool = False
):
    """
    Filters a dataframe based on whether the values of a given column are
    present inside another iterable.

    Assumes exact matching; fuzzy matching not implemented

    The below example syntax will filter the DataFrame such that we only get
    rows for which the "names" are exactly "James" and "John".

    .. code-block:: python

        df = (
            pd.DataFrame(...)
            .clean_names()
            .filter_column_isin(column="names", iterable=["James", "John"]
            )
        )

    This is the method chaining alternative to:

    .. code-block:: python

        df = df[df['names'].isin(['James', 'John'])]

    :param df: A pandas DataFrame
    :param column: The column on which to filter.
    :param iterable: An iterable. Could be a list, tuple, another pandas
        Series.
    :param complement: Whether to return the complement of the selection or
        not.
    :returns: A filtered pandas DataFrame.
    """
    if len(iterable) == 0:
        raise ValueError(
            "`iterable` kwarg must be given an iterable of length 1 or greater"
        )
    criteria = df[column].isin(iterable)

    if complement:
        return df[~criteria]
    else:
        return df[criteria]


@pf.register_dataframe_method
def remove_columns(df: pd.DataFrame, columns: List):
    """
    Removes the set of columns specified in cols.

    Intended to be the method-chaining alternative to `del df[col]`.

    Method chaining example:

    .. code-block:: python

        df = pd.DataFrame(...).remove_columns(cols=['col1', ['col2']])

    :param df: A pandas DataFrame
    :param columns: The columns to remove.
    :returns: A pandas DataFrame.
    """
    return df.drop(columns=columns)


@pf.register_dataframe_method
def change_type(df, column: str, dtype, ignore_exception=False):
    """
    Changes the type of a column.

    Exceptions that are raised can be ignored. For example, if one has a mixed
    dtype column that has non-integer strings and integers, and you want to
    coerce everything to integers, you can optionally ignore the non-integer
    strings and replace them with ``NaN``s or keep the original value

    Intended to be the method-chaining alternative to::

        df[col] = df[col].astype(dtype)

    Method chaining example:

    .. code-block:: python

        df = pd.DataFrame(...).change_type('col1', str)

    :param df: A pandas dataframe.
    :param column: A column in the dataframe.
    :param dtype: The datatype to convert to. Should be one of the standard
        Python types, or a numpy datatype.
    :param ignore_exception: one of {False, "fillna", "keep_values"}.
    :returns: A pandas DataFrame with changed column types.
    """
    if not ignore_exception:
        df[column] = df[column].astype(dtype)
    elif ignore_exception == "keep_values":
        df[column] = df[column].astype(dtype, errors="ignore")
    elif ignore_exception == "fillna":
        # returns None when conversion
        def convert(x, dtype):
            try:
                return dtype(x)
            except ValueError:
                return None

        df[column] = df[column].apply(lambda x: convert(x, dtype))
    else:
        raise ValueError("unknown option for ignore_exception")
    return df


@pf.register_dataframe_method
def add_column(df, col_name: str, value, fill_remaining: bool = False):
    """
    Adds a column to the dataframe.

    Intended to be the method-chaining alternative to::

        df[col_name] = value

    Method chaining example adding a column with only a single value:

    .. code-block:: python

        # This will add a column with only one value.
        df = pd.DataFrame(...).add_column(col_name="new_column", 2)

    Method chaining example adding a column with more than one value:

    .. code-block:: python

        # This will add a column with an iterable of values.
        vals = [1, 2, 5, ..., 3, 4]  # of same length as the dataframe.
        df = pd.DataFrame(...).add_column(col_name="new_column", vals)

    :param df: A pandas dataframe.
    :param col_name: Name of the new column. Should be a string, in order
        for the column name to be compatible with the Feather binary
        format (this is a useful thing to have).
    :param value: Either a single value, or a list/tuple of values.
    :param fill_remaining: If value is a tuple or list that is smaller than
        the number of rows in the DataFrame, repeat the list or tuple
        (R-style) to the end of the DataFrame.
    :returns: A pandas DataFrame with an added column.

    :Setup:

    .. code-block:: python

        import pandas as pd
        import janitor
        data = {
            "a": [1, 2, 3] * 3,
            "Bell__Chart": [1, 2, 3] * 3,
            "decorated-elephant": [1, 2, 3] * 3,
            "animals": ["rabbit", "leopard", "lion"] * 3,
            "cities": ["Cambridge", "Shanghai", "Basel"] * 3,
        }
        df = pd.DataFrame(data)

    :Example 1: Create a new column with a single value:

    .. code-block:: python

        df.add_column("city_pop", 100000)

    :Output:

    .. code-block:: python

           a  Bell__Chart  decorated-elephant  animals     cities  city_pop
        0  1            1                   1   rabbit  Cambridge    100000
        1  2            2                   2  leopard   Shanghai    100000
        2  3            3                   3     lion      Basel    100000
        3  1            1                   1   rabbit  Cambridge    100000
        4  2            2                   2  leopard   Shanghai    100000
        5  3            3                   3     lion      Basel    100000
        6  1            1                   1   rabbit  Cambridge    100000
        7  2            2                   2  leopard   Shanghai    100000
        8  3            3                   3     lion      Basel    100000

    :Example 2: Create a new column with an iterator \
    which fills to the column size:

    .. code-block:: python

        df.add_column("city_pop", range(3), fill_remaining=True)

    :Output:

    .. code-block:: python

           a  Bell__Chart  decorated-elephant  animals     cities  city_pop
        0  1            1                   1   rabbit  Cambridge         0
        1  2            2                   2  leopard   Shanghai         1
        2  3            3                   3     lion      Basel         2
        3  1            1                   1   rabbit  Cambridge         0
        4  2            2                   2  leopard   Shanghai         1
        5  3            3                   3     lion      Basel         2
        6  1            1                   1   rabbit  Cambridge         0
        7  2            2                   2  leopard   Shanghai         1
        8  3            3                   3     lion      Basel         2

    :Example 3: Add new column based on mutation of other columns:

    .. code-block:: python

        df.add_column("city_pop", df.Bell__Chart - 2 * df.a)

    :Output:

    .. code-block:: python

           a  Bell__Chart  decorated-elephant  animals     cities  city_pop
        0  1            1                   1   rabbit  Cambridge        -1
        1  2            2                   2  leopard   Shanghai        -2
        2  3            3                   3     lion      Basel        -3
        3  1            1                   1   rabbit  Cambridge        -1
        4  2            2                   2  leopard   Shanghai        -2
        5  3            3                   3     lion      Basel        -3
        6  1            1                   1   rabbit  Cambridge        -1
        7  2            2                   2  leopard   Shanghai        -2
        8  3            3                   3     lion      Basel        -3

    """

    check("col_name", col_name, [str])

    if col_name in df.columns:
        raise ValueError(
            f"Attempted to add column that already exists: " f"{col_name}."
        )

    nrows = df.shape[0]

    if hasattr(value, "__len__") and not isinstance(
        value, (str, bytes, bytearray)
    ):
        # if `value` is a list, ndarray, etc.
        if len(value) > nrows:
            raise ValueError(
                f"`values` has more elements than number of rows "
                f"in your `DataFrame`. vals: {len(value)}, "
                f"df: {nrows}"
            )
        if len(value) != nrows and not fill_remaining:
            raise ValueError(
                f"Attempted to add iterable of values with length"
                f" not equal to number of DataFrame rows"
            )

        if len(value) == 0:
            raise ValueError(
                f"Values has to be an iterable of minimum length 1"
            )
        len_value = len(value)
    elif fill_remaining:
        # relevant if a scalar val was passed, yet fill_remaining == True
        len_value = 1
        value = [value]

    nrows = df.shape[0]

    if fill_remaining:
        times_to_loop = int(np.ceil(nrows / len_value))

        fill_values = list(value) * times_to_loop

        df[col_name] = fill_values[:nrows]
    else:
        df[col_name] = value

    return df


@pf.register_dataframe_method
def add_columns(df: pd.DataFrame, fill_remaining: bool = False, **kwargs):
    """
    Method to augment `add_column` with ability to add multiple columns in
    one go. This replaces the need for multiple `add_column` calls.

    Usage is through supplying kwargs where the key is the col name and the
    values correspond to the values of the new DataFrame column.

    Values passed can be scalar or iterable (list, ndarray, etc.)

    Usage example:

    .. code-block:: python

        x = 3
        y = np.arange(0, 10)
        df = pd.DataFrame(...).add_columns(x=x, y=y)

    :param df: A pandas dataframe.
    :param fill_remaining: If value is a tuple or list that is smaller than
        the number of rows in the DataFrame, repeat the list or tuple
        (R-style) to the end of the DataFrame. (Passed to `add_column`)
    :param kwargs: column, value pairs which are looped through in
        `add_column` calls.
    :returns: A pandas DataFrame with added columns.
    """

    # Note: error checking can pretty much be handled in `add_column`

    for col_name, values in kwargs.items():
        df = df.add_column(col_name, values, fill_remaining=fill_remaining)

    return df


@pf.register_dataframe_method
def limit_column_characters(df, column_length: int, col_separator: str = "_"):
    """
    Truncates column sizes to a specific length.

    Method chaining will truncate all columns to a given length and append
    a given separator character with the index of duplicate columns, except
    for the first distinct column name.

    :param df: A pandas dataframe.
    :param column_length: Character length for which to truncate all columns.
        The column separator value and number for duplicate column name does
        not contribute. Therefore, if all columns are truncated to 10
        characters, the first distinct column will be 10 characters and the
        remaining will be 12 characters (assuming a column separator of one
        character).
    :param col_separator: The separator to use for counting distinct column
        values. I think an underscore looks nicest, however a period is a
        common option as well. Supply an empty string (i.e. '') to remove the
        separator.
    :returns: A pandas DataFrame with truncated column lengths.

    :Example Setup:

    .. code-block:: python

        import pandas as pd
        import janitor
        data_dict = {
            "really_long_name_for_a_column": range(10),
            "another_really_long_name_for_a_column": \
            [2 * item for item in range(10)],
            "another_really_longer_name_for_a_column": list("lllongname"),
            "this_is_getting_out_of_hand": list("longername"),
        }

    :Example: Standard truncation:

    .. code-block:: python

        example_dataframe = pd.DataFrame(data_dict)
        example_dataframe.limit_column_characters(7)

    :Output:

    .. code-block:: python

               really_  another another_1 this_is
        0        0        0         l       l
        1        1        2         l       o
        2        2        4         l       n
        3        3        6         o       g
        4        4        8         n       e
        5        5       10         g       r
        6        6       12         n       n
        7        7       14         a       a
        8        8       16         m       m
        9        9       18         e       e

    :Example: Standard truncation with different separator character:

    .. code-block:: python

        example_dataframe2 = pd.DataFrame(data_dict)
        example_dataframe2.limit_column_characters(7, ".")

    .. code-block:: python

               really_  another another.1 this_is
        0        0        0         l       l
        1        1        2         l       o
        2        2        4         l       n
        3        3        6         o       g
        4        4        8         n       e
        5        5       10         g       r
        6        6       12         n       n
        7        7       14         a       a
        8        8       16         m       m
        9        9       18         e       e

    """

    check("column_length", column_length, [int])
    check("col_separator", col_separator, [str])

    col_names = df.columns
    col_names = [col_name[:column_length] for col_name in col_names]

    col_name_set = set(col_names)
    col_name_count = dict()

    # If no columns are duplicates, we can skip the loops below.
    if len(col_name_set) == len(col_names):
        df.columns = col_names
        return df

    for col_name_to_check in col_name_set:
        count = 0
        for idx, col_name in enumerate(col_names):
            if col_name_to_check == col_name:
                col_name_count[idx] = count
                count += 1

    final_col_names = []
    for idx, col_name in enumerate(col_names):
        if col_name_count[idx] > 0:
            col_name_to_append = (
                col_name + col_separator + str(col_name_count[idx])
            )
            final_col_names.append(col_name_to_append)
        else:
            final_col_names.append(col_name)

    df.columns = final_col_names
    return df


@pf.register_dataframe_method
def row_to_names(
    df,
    row_number: int = None,
    remove_row: bool = False,
    remove_rows_above: bool = False,
):
    """
    Elevates a row to be the column names of a DataFrame.

    Contains options to remove the elevated row from the DataFrame along with
    removing the rows above the selected row.

    :param df: A pandas DataFrame.
    :param row_number: The row containing the variable names
    :param remove_row: Whether the row should be removed from the DataFrame.
        Defaults to False.
    :param remove_rows_above: Whether the rows above the selected row should
        be removed from the DataFrame. Defaults to False.
    :returns: A pandas DataFrame with set column names.

    :Setup:

    .. code-block:: python

        import pandas as pd
        import janitor
        data_dict = {
            "a": [1, 2, 3] * 3,
            "Bell__Chart": [1, 2, 3] * 3,
            "decorated-elephant": [1, 2, 3] * 3,
            "animals": ["rabbit", "leopard", "lion"] * 3,
            "cities": ["Cambridge", "Shanghai", "Basel"] * 3
        }

    :Example: Move first row to column names:

    .. code-block:: python

        example_dataframe = pd.DataFrame(data_dict)
        example_dataframe.row_to_names(0)

    :Output:

    .. code-block:: python

           1  1  1   rabbit  Cambridge
        0  1  1  1   rabbit  Cambridge
        1  2  2  2  leopard   Shanghai
        2  3  3  3     lion      Basel
        3  1  1  1   rabbit  Cambridge
        4  2  2  2  leopard   Shanghai
        5  3  3  3     lion      Basel
        6  1  1  1   rabbit  Cambridge
        7  2  2  2  leopard   Shanghai

    :Example: Move first row to column names and remove row:

    .. code-block:: python

        example_dataframe = pd.DataFrame(data_dict)
        example_dataframe.row_to_names(0, remove_row=True)

    :Output:

    .. code-block:: python

           1  1  1   rabbit  Cambridge
        1  2  2  2  leopard   Shanghai
        2  3  3  3     lion      Basel
        3  1  1  1   rabbit  Cambridge
        4  2  2  2  leopard   Shanghai
        5  3  3  3     lion      Basel
        6  1  1  1   rabbit  Cambridge
        7  2  2  2  leopard   Shanghai
        8  3  3  3     lion      Basel

    :Example: Move first row to column names, remove row, \
    and remove rows above selected row:

    .. code-block:: python

        example_dataframe = pd.DataFrame(data_dict)
        example_dataframe.row_to_names(2, remove_row=True, \
            remove_rows_above=True)

    :Output:

    .. code-block:: python

           3  3  3     lion      Basel
        3  1  1  1   rabbit  Cambridge
        4  2  2  2  leopard   Shanghai
        5  3  3  3     lion      Basel
        6  1  1  1   rabbit  Cambridge
        7  2  2  2  leopard   Shanghai
        8  3  3  3     lion      Basel

    """

    check("row_number", row_number, [int])

    df.columns = df.iloc[row_number, :]
    df.columns.name = None

    if remove_row:
        df = df.drop(df.index[row_number])

    if remove_rows_above:
        df = df.drop(df.index[range(row_number)])

    return df


@pf.register_dataframe_method
def round_to_fraction(
    df, col_name: str = None, denominator: float = None, digits: float = np.inf
):
    """
    Round all values in a column to a fraction.

    Also, optionally round to a specified number of digits.

    :param number: The number to round
    :param denominator: The denominator of the fraction for rounding
    :param digits: The number of digits for rounding after rounding to the
        fraction. Default is np.inf (i.e. no subsequent rounding)
    :returns: A pandas DataFrame with a column's values rounded.

    Taken from https://github.com/sfirke/janitor/issues/235

    :Example Setup:

    .. code-block:: python

        import pandas as pd
        import janitor
        data_dict = {
            "a": [1.23452345, 2.456234, 3.2346125] * 3,
            "Bell__Chart": [1/3, 2/7, 3/2] * 3,
            "decorated-elephant": [1/234, 2/13, 3/167] * 3,
            "animals": ["rabbit", "leopard", "lion"] * 3,
            "cities": ["Cambridge", "Shanghai", "Basel"] * 3,
        }

    :Example: Rounding the first column to the nearest half:

    .. code-block:: python

        example_dataframe = pd.DataFrame(data_dict)
        example_dataframe.round_to_fraction('a', 2)

    :Output:

    .. code-block:: python

             a  Bell__Chart  decorated-elephant  animals     cities
        0  1.0     0.333333            0.004274   rabbit  Cambridge
        1  2.5     0.285714            0.153846  leopard   Shanghai
        2  3.0     1.500000            0.017964     lion      Basel
        3  1.0     0.333333            0.004274   rabbit  Cambridge
        4  2.5     0.285714            0.153846  leopard   Shanghai
        5  3.0     1.500000            0.017964     lion      Basel
        6  1.0     0.333333            0.004274   rabbit  Cambridge
        7  2.5     0.285714            0.153846  leopard   Shanghai
        8  3.0     1.500000            0.017964     lion      Basel

    :Example: Rounding the first column to nearest third:

    .. code-block:: python

        example_dataframe2 = pd.DataFrame(data_dict)
        example_dataframe2.limit_column_characters('a', 3)

    :Output:

    .. code-block:: python

                  a  Bell__Chart  decorated-elephant  animals     cities
        0  1.333333     0.333333            0.004274   rabbit  Cambridge
        1  2.333333     0.285714            0.153846  leopard   Shanghai
        2  3.333333     1.500000            0.017964     lion      Basel
        3  1.333333     0.333333            0.004274   rabbit  Cambridge
        4  2.333333     0.285714            0.153846  leopard   Shanghai
        5  3.333333     1.500000            0.017964     lion      Basel
        6  1.333333     0.333333            0.004274   rabbit  Cambridge
        7  2.333333     0.285714            0.153846  leopard   Shanghai
        8  3.333333     1.500000            0.017964     lion      Basel

    :Example 3: Rounding the first column to the nearest third and rounding \
    each value to the 10,000th place:

    .. code-block:: python

        example_dataframe2 = pd.DataFrame(data_dict)
        example_dataframe2.limit_column_characters('a', 3, 4)

    :Output:

    .. code-block:: python

                a  Bell__Chart  decorated-elephant  animals     cities
        0  1.3333     0.333333            0.004274   rabbit  Cambridge
        1  2.3333     0.285714            0.153846  leopard   Shanghai
        2  3.3333     1.500000            0.017964     lion      Basel
        3  1.3333     0.333333            0.004274   rabbit  Cambridge
        4  2.3333     0.285714            0.153846  leopard   Shanghai
        5  3.3333     1.500000            0.017964     lion      Basel
        6  1.3333     0.333333            0.004274   rabbit  Cambridge
        7  2.3333     0.285714            0.153846  leopard   Shanghai
        8  3.3333     1.500000            0.017964     lion      Basel

    """

    check("col_name", col_name, [str])

    if denominator:
        check("denominator", denominator, [float, int])

    if digits:
        check("digits", digits, [float, int])

    def _round_to_fraction(number, denominator, digits=np.inf):
        num = round(number * denominator, 0) / denominator
        if not np.isinf(digits):
            num = round(num, digits)
        return num

    _round_to_fraction_partial = partial(
        _round_to_fraction, denominator=denominator, digits=digits
    )

    df[col_name] = df[col_name].apply(_round_to_fraction_partial)

    return df


@pf.register_dataframe_method
def transform_column(df, col_name: str, function, dest_col_name: str = None):
    """
    Transforms the given column in-place using the provided function.

    Let's say we wanted to apply a log10 transform a column of data.

    Originally one would write code like this:

    .. code-block:: python

        # YOU NO LONGER NEED TO WRITE THIS!
        df[col_name] = df[col_name].apply(function)

    With the method chaining syntax, we can do the following instead:

    .. code-block:: python

        df = (
            pd.DataFrame(...)
            .transform_column(col_name, function)
        )

    With the functional syntax:

    .. code-block:: python

        df = pd.DataFrame(...)
        df = transform_column(df, col_name, function)

    :param df: A pandas DataFrame.
    :param col_name: The column to transform.
    :param function: A function to apply on the column.
    :param dest_col_name: The column name to store the transformation result
        in. By default, replaces contents of original column.
    :returns: A pandas DataFrame with a transformed column.
    """

    if dest_col_name is None:
        dest_col_name = col_name

    df[dest_col_name] = df[col_name].apply(function)
    return df


@pf.register_dataframe_method
def transform_columns(
    df,
    columns: List[str],
    function,
    suffix: str = None,
    new_names: Dict[str, str] = None,
):
    """
    Super syntactic sugar to transform a list of columns by the same
    transformation.

    Basically wraps `transform_column` and calls it repeatedly over all column
    names provided.

    User can optionally supply either a suffix to create a new set of columns
    with the specified suffix, or provide a dictionary mapping each original
    column name to its corresponding new column name.

    A few examples below. Firstly, to just log10 transform a list of columns
    without creating new columns to hold the transformed values:

    .. code-block:: python

        df = (
            pd.DataFrame(...)
            .transform_columns(['col1', 'col2', 'col3'], np.log10)
        )

    Secondly, to add a '_log' suffix when creating a new column, which we think
    is going to be the most common use case:

    .. code-block:: python

        df = (
            pd.DataFrame(...)
            .transform_columns(
                ['col1', 'col2', 'col3'],
                np.log10,
                suffix="_log"
            )
        )

    Finally, to provide new names explicitly:

    .. code-block:: python

        df = (
            pd.DataFrame(...)
            .transform_column(
                ['col1', 'col2', 'col3'],
                np.log10,
                new_names={
                    'col1': 'transform1',
                    'col2': 'transform2',
                    'col3': 'transform3',
                    }
                )
        )

    :param df: A pandas DataFrame.
    :param columns: An iterable of columns to transform.
    :param function: A function to apply on each column.
    :param suffix: (optional) Suffix to use when creating new columns to hold
        the transformed values.
    :param new_names: (optional) An explicit mapping of old column names to
        new column names.
    :returns: A pandas DataFrame with transformed columns.
    """
    dest_col_names = dict(zip(columns, columns))

    check("columns", columns, [list, tuple])

    if suffix is not None and new_names is not None:
        raise ValueError("only one of suffix or new_names should be specified")

    if suffix:  # If suffix is specified...
        check("suffix", suffix, [str])
        for col in columns:
            dest_col_names[col] = col + suffix

    if new_names:  # If new_names is specified...
        check("new_names", new_names, [dict])
        dest_col_names = new_names

    # Now, transform columns.
    for oldcol, newcol in dest_col_names.items():
        df = transform_column(df, oldcol, function, newcol)

    return df


@pf.register_dataframe_method
def min_max_scale(
    df, old_min=None, old_max=None, col_name=None, new_min=0, new_max=1
):
    """
    Scales data to between a minimum and maximum value.

    If `minimum` and `maximum` are provided, the true min/max of the
    `DataFrame` or column is ignored in the scaling process and replaced with
    these values, instead.

    One can optionally set a new target minimum and maximum value using the
    `new_min` and `new_max` keyword arguments. This will result in the
    transformed data being bounded between `new_min` and `new_max`.

    If a particular column name is specified, then only that column of data
    are scaled. Otherwise, the entire dataframe is scaled.

    Method chaining example:

    .. code-block:: python

        df = pd.DataFrame(...).min_max_scale(col_name="a")

    Setting custom minimum and maximum:

    .. code-block:: python

        df = (
            pd.DataFrame(...)
            .min_max_scale(
                col_name="a",
                new_min=2,
                new_max=10
            )
        )

    Setting a min and max that is not based on the data, while applying to
    entire dataframe:

    .. code-block:: python

        df = (
            pd.DataFrame(...)
            .min_max_scale(
                old_min=0,
                old_max=14,
                new_min=0,
                new_max=1,
            )
        )

    The aforementioned example might be applied to something like scaling the
    isoelectric points of amino acids. While technically they range from
    approx 3-10, we can also think of them on the pH scale which ranges from
    1 to 14. Hence, 3 gets scaled not to 0 but approx. 0.15 instead, while 10
    gets scaled to approx. 0.69 instead.

    :param df: A pandas DataFrame.
    :param old_min, old_max (optional): Overrides for the current minimum and
        maximum values of the data to be transformed.
    :param new_min, new_max (optional): The minimum and maximum values of the
        data after it has been scaled.
    :param col_name (optional): The column on which to perform scaling.
    :returns: A pandas DataFrame with scaled data.
    """
    if (
        (old_min is not None)
        and (old_max is not None)
        and (old_max <= old_min)
    ):
        raise ValueError("`old_max` should be greater than `old_max`")

    if new_max <= new_min:
        raise ValueError("`new_max` should be greater than `new_min`")

    new_range = new_max - new_min

    if col_name:
        if old_min is None:
            old_min = df[col_name].min()
        if old_max is None:
            old_max = df[col_name].max()
        old_range = old_max - old_min
        df[col_name] = (
            df[col_name] - old_min
        ) * new_range / old_range + new_min
    else:
        if old_min is None:
            old_min = df.min().min()
        if old_max is None:
            old_max = df.max().max()
        old_range = old_max - old_min
        df = (df - old_min) * new_range / old_range + new_min
    return df


@pf.register_dataframe_method
def collapse_levels(df: pd.DataFrame, sep: str = "_"):
    """
    Given a `DataFrame` containing multi-level columns, flatten to single-
    level by string-joining the column labels in each level.

    After a `groupby` / `aggregate` operation where `.agg()` is passed a
    list of multiple aggregation functions, a multi-level `DataFrame` is
    returned with the name of the function applied in the second level.

    It is sometimes convenient for later indexing to flatten out this
    multi-level configuration back into a single level. This function does
    this through a simple string-joining of all the names across different
    levels in a single column.

    Method chaining example given two value columns `['max_speed', 'type']`:

    data = {"class": ["bird", "bird", "bird", "mammal", "mammal"],
            "max_speed": [389, 389, 24, 80, 21],
            "type": ["falcon", "falcon", "parrot", "Lion", "Monkey"]}


    df = (
        pd.DataFrame(data)
            .groupby('class')
            .agg(['mean', 'median'])
            .collapse_levels(sep='_')
    )

    Before applying `.collapse_levels`, the `.agg` operation returns a
    multi-level column `DataFrame` whose columns are (level 1, level 2):
    `[('class', ''), ('max_speed', 'mean'), ('max_speed', 'median'),
    ('type', 'mean'), ('type', 'median')]`
    `.collapse_levels` then flattens the column names to:
    `['class', 'max_speed_mean', 'max_speed_median',
    'type_mean', 'type_median']`

    :param df: A pandas DataFrame.
    :param sep: String separator used to join the column level names
    :returns: A flattened pandas DataFrame.
    """

    check("sep", sep, [str])

    # if already single-level, just return the DataFrame
    if not isinstance(df.columns.values[0], tuple):
        return df

    df.columns = [
        sep.join([str(el) for el in tup if str(el) != ""])
        for tup in df.columns.values
    ]

    return df


@pf.register_dataframe_method
def reset_index_inplace(df: pd.DataFrame, *args, **kwargs):
    """
    Returns the dataframe with an inplace resetting of the index.

    Compared to non-inplace resetting, this avoids data copying, thus
    providing a potential speedup.

    In Pandas, `reset_index()`, when used in place, does not return a
    `DataFrame`, preventing this option's usage in the function-chaining
    scheme. `reset_index_inplace()` provides one the ability to save
    computation time and memory while still being able to use the chaining
    syntax core to pyjanitor. This function, therefore, is the chaining
    equivalent of:


data = {"class": ["bird", "bird", "bird", "mammal", "mammal"],
        "max_speed": [389, 389, 24, 80, 21],
        "index": ["falcon", "falcon", "parrot", "Lion", "Monkey"]}

df = (
    pd.DataFrame(data).set_index("index")
        .drop_duplicates()
)

df.reset_index(inplace=True)

instead, being called simply as:

df = (
    pd.DataFrame(data).set_index("index")
        .drop_duplicates()
        .reset_index_inplace()
)

    All supplied parameters are sent directly to `DataFrame.reset_index()`.

    :param df: A pandas DataFrame.
    :param args: Arguments supplied to `DataFrame.reset_index()`
    :param kwargs: Arguments supplied to `DataFrame.reset_index()`
    :returns: A pandas DataFrame with reset indexes.
    """

    # Deprecation Warning
    warnings.warn(
        "reset_index_inplace will be deprecated in the "
        "upcoming 0.18 release. Use .reset_index() instead"
    )

    kwargs.update(inplace=True)

    df.reset_index(*args, **kwargs)
    return df


def check(varname: str, value, expected_types: list):
    """
    One-liner syntactic sugar for checking types.

    Should be used like this::

        check('x', x, [int, float])

    :param varname: The name of the variable.
    :param value: The value of the varname.
    :param expected_types: The types we expect the item to be.
    :returns: TypeError if data is not the expected type.
    """
    is_expected_type = False
    for t in expected_types:
        if isinstance(value, t):
            is_expected_type = True
            break

    if not is_expected_type:
        raise TypeError(
            "{varname} should be one of {expected_types}".format(
                varname=varname, expected_types=expected_types
            )
        )


def _clean_accounting_column(x):
    """
    This function performs the logic for the `type == "accounting"`
    attribute in currency_column_to_numeric.

    It is intended to be used in a pandas `apply` method.

    :returns: An object with a cleaned column.
    """

    y = x.strip()
    y = y.replace(",", "")
    y = y.replace(")", "")
    y = y.replace("(", "-")
    if y == "-":
        return 0.00
    return float(y)


def _currency_column_to_numeric(x, cast_non_numeric=None):
    """
    This function performs the logic for the changing cell values in
    the currency_column_to_numeric function.

    It is intended to be used in a pandas `apply` method, after being passed
    through `partial`.
    """
    acceptable_currency_characters = {
        "-",
        ".",
        "1",
        "2",
        "3",
        "4",
        "5",
        "6",
        "7",
        "8",
        "9",
        "0",
    }
    if len(x) == 0:
        return "ORIGINAL_NA"

    if cast_non_numeric:
        if x in cast_non_numeric.keys():
            check(
                "{%r: %r}" % (x, str(cast_non_numeric[x])),
                cast_non_numeric[x],
                [int, float],
            )
            return cast_non_numeric[x]
        else:
            return "".join(i for i in x if i in acceptable_currency_characters)
    else:
        return "".join(i for i in x if i in acceptable_currency_characters)


def _replace_empty_string_with_none(x):
    if isinstance(x, int):
        return x

    elif isinstance(x, float):
        return x

    elif len(x):
        return x


def _replace_original_empty_string_with_none(x):
    if x != "ORIGINAL_NA":
        return x


@pf.register_dataframe_method
def currency_column_to_numeric(
    df,
    col_name: str,
    type: str = None,
    cast_non_numeric: dict = None,
    fill_all_non_numeric: float = None,
    remove_non_numeric: bool = False,
):
    """
    This method allows one to take a column containing currency values,\
    inadvertently imported as a string, and cast it as a float. This is\
    usually the case when reading CSV files that were modified in Excel.\
    Empty strings (i.e. `''`) are retained as `NaN` values.

    :param df: The DataFrame
    :param col_name: The column to modify
    :param type: What type of cleaning to perform. If None, standard cleaning
        is applied. Options are: 'accounting'.
    :param cast_non_numeric: A dict of how to coerce certain strings. For
        example, if there are values of 'REORDER' in the DataFrame,
        {'REORDER': 0} will cast all instances of 'REORDER' to 0.
    :param fill_all_non_numeric: Similar to `cast_non_numeric`, but fills all
        strings to the same value. For example,  fill_all_non_numeric=1, will
        make everything that doesn't coerce to a currency 1.
    :param remove_non_numeric: Will remove rows of a DataFrame that contain
        non-numeric values in the `col_name` column. Defaults to `False`.
    :returns: A mutated DataFrame.

    :Example Setup:

    .. code-block:: python

        import pandas as pd
        import janitor
        data = {
            "a": ["-$1.00", "", "REPAY"] * 2 + ["$23.00", "", "Other Account"],
            "Bell__Chart": [1.234_523_45, 2.456_234, 3.234_612_5] * 3,
            "decorated-elephant": [1, 2, 3] * 3,
            "animals@#$%^": ["rabbit", "leopard", "lion"] * 3,
            "cities": ["Cambridge", "Shanghai", "Basel"] * 3,
        }
        df = pd.DataFrame(data)

    :Example 1: Coerce numeric values in column to float:

    .. code-block:: python

        df.currency_column_to_numeric("a")

    :Output:

    .. code-block:: python

              a  Bell__Chart  decorated-elephant animals@#$%^     cities
        0  -1.0     1.234523                   1       rabbit  Cambridge
        1   NaN     2.456234                   2      leopard   Shanghai
        2   NaN     3.234612                   3         lion      Basel
        3  -1.0     1.234523                   1       rabbit  Cambridge
        4   NaN     2.456234                   2      leopard   Shanghai
        5   NaN     3.234612                   3         lion      Basel
        6  23.0     1.234523                   1       rabbit  Cambridge
        7   NaN     2.456234                   2      leopard   Shanghai
        8   NaN     3.234612                   3         lion      Basel

    :Example 2: Coerce numeric values in column to float, and replace a string\
    value with a specific value:

    .. code-block:: python

        cast_non_numeric = {"REPAY": 22}
        df.currency_column_to_numeric("a", cast_non_numeric=cast_non_numeric)

    :Output:

    .. code-block:: python

              a  Bell__Chart  decorated-elephant animals@#$%^     cities
        0  -1.0     1.234523                   1       rabbit  Cambridge
        1   NaN     2.456234                   2      leopard   Shanghai
        2  22.0     3.234612                   3         lion      Basel
        3  -1.0     1.234523                   1       rabbit  Cambridge
        4   NaN     2.456234                   2      leopard   Shanghai
        5  22.0     3.234612                   3         lion      Basel
        6  23.0     1.234523                   1       rabbit  Cambridge
        7   NaN     2.456234                   2      leopard   Shanghai
        8   NaN     3.234612                   3         lion      Basel

    :Example 3: Coerce numeric values in column to float, and replace all\
        string value with a specific value:

    .. code-block:: python

        df.currency_column_to_numeric("a", fill_all_non_numeric=35)

    :Output:

    .. code-block:: python


              a  Bell__Chart  decorated-elephant animals@#$%^     cities
        0  -1.0     1.234523                   1       rabbit  Cambridge
        1   NaN     2.456234                   2      leopard   Shanghai
        2  35.0     3.234612                   3         lion      Basel
        3  -1.0     1.234523                   1       rabbit  Cambridge
        4   NaN     2.456234                   2      leopard   Shanghai
        5  35.0     3.234612                   3         lion      Basel
        6  23.0     1.234523                   1       rabbit  Cambridge
        7   NaN     2.456234                   2      leopard   Shanghai
        8  35.0     3.234612                   3         lion      Basel

    :Example 4: Coerce numeric values in column to float, replace a string\
        value with a specific value, and replace remaining string values with\
        a specific value:

    .. code-block:: python

        df.currency_column_to_numeric("a", cast_non_numeric=cast_non_numeric,
        fill_all_non_numeric=35)

    :Output:

    .. code-block:: python


              a  Bell__Chart  decorated-elephant animals@#$%^     cities
        0  -1.0     1.234523                   1       rabbit  Cambridge
        1   NaN     2.456234                   2      leopard   Shanghai
        2  22.0     3.234612                   3         lion      Basel
        3  -1.0     1.234523                   1       rabbit  Cambridge
        4   NaN     2.456234                   2      leopard   Shanghai
        5  22.0     3.234612                   3         lion      Basel
        6  23.0     1.234523                   1       rabbit  Cambridge
        7   NaN     2.456234                   2      leopard   Shanghai
        8  35.0     3.234612                   3         lion      Basel

    :Example 5: Coerce numeric values in column to float, and remove string\
        values:

    .. code-block:: python

        df.currency_column_to_numeric("a", remove_non_numeric=True)

    :Output:

    .. code-block:: python


              a  Bell__Chart  decorated-elephant animals@#$%^     cities
        0  -1.0     1.234523                   1       rabbit  Cambridge
        1   NaN     2.456234                   2      leopard   Shanghai
        3  -1.0     1.234523                   1       rabbit  Cambridge
        4   NaN     2.456234                   2      leopard   Shanghai
        6  23.0     1.234523                   1       rabbit  Cambridge
        7   NaN     2.456234                   2      leopard   Shanghai

    :Example 6: Coerce numeric values in column to float, replace a string\
        value with a specific value, and remove remaining string values:

    .. code-block:: python

        df.currency_column_to_numeric("a", cast_non_numeric=cast_non_numeric,
        remove_non_numeric=True)

    :Output:

    .. code-block:: python


              a  Bell__Chart  decorated-elephant animals@#$%^     cities
        0  -1.0     1.234523                   1       rabbit  Cambridge
        1   NaN     2.456234                   2      leopard   Shanghai
        2  22.0     3.234612                   3         lion      Basel
        3  -1.0     1.234523                   1       rabbit  Cambridge
        4   NaN     2.456234                   2      leopard   Shanghai
        5  22.0     3.234612                   3         lion      Basel
        6  23.0     1.234523                   1       rabbit  Cambridge
        7   NaN     2.456234                   2      leopard   Shanghai
        """

    check("col_name", col_name, [str])

    column_series = df[col_name]
    if type == "accounting":
        df.loc[:, col_name] = df[col_name].apply(_clean_accounting_column)
        return df

    if cast_non_numeric:
        check("cast_non_numeric", cast_non_numeric, [dict])

    _make_cc_patrial = partial(
        _currency_column_to_numeric, cast_non_numeric=cast_non_numeric
    )

    column_series = column_series.apply(_make_cc_patrial)

    if remove_non_numeric:
        df = df.loc[column_series != "", :]

    # _replace_empty_string_with_none is applied here after the check on
    # remove_non_numeric since "" is our indicator that a string was coerced
    # in the original column
    column_series = column_series.apply(_replace_empty_string_with_none)

    if fill_all_non_numeric is not None:
        check("fill_all_non_numeric", fill_all_non_numeric, [int, float])
        column_series = column_series.fillna(fill_all_non_numeric)

    column_series = column_series.apply(
        _replace_original_empty_string_with_none
    )

    df = df.assign(**{col_name: pd.to_numeric(column_series)})

    return df


@pf.register_dataframe_method
def select_columns(df: pd.DataFrame, search_cols: List, invert: bool = False):
    """
    Method-chainable selection of columns.

    Optional ability to invert selection of columns available as well.

    Method-chaining example:

    .. code-block:: python

        df = pd.DataFrame(...).select_columns(['a', 'b', 'col_*'], invert=True)

    :param df: A pandas DataFrame.
    :param search_cols: A list of column names or search strings to be used\
        to select. Valid inputs include:
        1) an exact column name to look for
        2) a shell-style glob string (e.g., `*_thing_*`)
    :param invert: Whether or not to invert the selection.
        This will result in selection of the complement of the columns\
        provided.
    :returns: A pandas DataFrame with the specified columns selected.
    """

    full_column_list = []

    for col in search_cols:
        search_string = translate(col)
        columns = [col for col in df if re.match(search_string, col)]
        full_column_list.extend(columns)

    return (
        df.drop(columns=full_column_list) if invert else df[full_column_list]
    )


@pf.register_dataframe_method
def impute(df, column: str, value=None, statistic=None):
    """
    Method-chainable imputation of values in a column.

    Underneath the hood, this function calls the `.fillna()` method available
    to every pandas.Series object.

    Method-chaining example:

    import numpy as np

    data = {
        "a": [1, 2, 3],
        "sales": np.nan,
        "score": [np.nan, 3, 2]}
    df = (
        pd.DataFrame(data)
            # Impute null values with 0
            .impute(column='sales', value=0.0)
            # Impute null values with median
            .impute(column='score', statistic='median')
    )

    Either one of ``value`` or ``statistic`` should be provided.

    If ``value`` is provided, then all null values in the selected column will
        take on the value provided.

    If ``statistic`` is provided, then all null values in the selected column
    will take on the summary statistic value of other non-null values.

    Currently supported ``statistic``s include:

    - ``mean`` (also aliased by ``average``)
    - ``median``
    - ``mode``
    - ``minimum`` (also aliased by ``min``)
    - ``maximum`` (also aliased by ``max``)

    :param df: A pandas DataFrame
    :param column: The name of the column on which to impute values.
    :param value: (optional) The value to impute.
    :param statistic: (optional) The column statistic to impute.
    :returns: An imputed pandas DataFrame.
    """

    # Firstly, we check that only one of `value` or `statistic` are provided.
    if value is not None and statistic is not None:
        raise ValueError(
            "Only one of `value` or `statistic` should be provided"
        )

    # If statistic is provided, then we compute the relevant summary statistic
    # from the other data.
    funcs = {
        "mean": np.mean,
        "average": np.mean,  # aliased
        "median": np.median,
        "mode": mode,
        "minimum": np.min,
        "min": np.min,  # aliased
        "maximum": np.max,
        "max": np.max,  # aliased
    }
    if statistic is not None:
        # Check that the statistic keyword argument is one of the approved.
        if statistic not in funcs.keys():
            raise KeyError(f"`statistic` must be one of {funcs.keys()}")

        value = funcs[statistic](df[column].dropna().values)
        # special treatment for mode, because scipy stats mode returns a
        # moderesult object.
        if statistic is "mode":
            value = value.mode[0]

    # The code is architected this way - if `value` is not provided but
    # statistic is, we then overwrite the None value taken on by `value`, and
    # use it to set the imputation column.
    if value is not None:
        df[column] = df[column].fillna(value)
    return df


@pf.register_dataframe_method
def then(df: pd.DataFrame, func) -> pd.DataFrame:
    """
    Add an arbitrary function to run in the pyJanitor method chain.

    :param df: A pandas dataframe.
    :param func: A function you would like to run in the method chain.
        It should take one parameter and return one parameter, each being the
        DataFrame object. After that, do whatever you want in the middle.
        Go crazy.
    :returns: A pandas DataFrame.
    """
    df = func(df)
    return df


@pf.register_dataframe_method
def dropnotnull(df, column: str):
    """
    Drop rows that do not have null values in the given column.

    Example usage:

    .. code-block:: python

        df = pd.DataFrame(...).dropnotnull('column3')

    :param column: The column name to drop rows from.
    :param df: A pandas DataFrame.
    :returns: A pandas DataFrame with dropped rows.
    """
    return df[pd.isnull(df[column])]


@pf.register_dataframe_method
def find_replace(df: pd.DataFrame, column: str, mapper: dict):
    """
    Performs a find-and-replace action on a column of data.

    For example, let's say we have a column for which we want to replace all
    of the values 'a' with 1, 'b' with 2, 'c' with 3. We would use the
    following function call:

    .. code-block:: python

        df = (
            pd.DataFrame(...)
            .find_replace('column_name', {'a': 1, 'b': 2, 'c': 3})
        )

    This find-and-replace functionality does an exact match only. Hence,
    substring matches do not work. The value of a cell in the dataframe
    must be exactly 'a', 'b', or 'c', otherwise the replacement will not
    happen and the original data will be left in-place.

    :param df: A pandas DataFrame.
    :param column: The column on which the find/replace action is to be made.
    :param mapper: A dictionary that maps "thing to find" -> "thing to
        replace".
    :returns: A pandas DataFrame.
    """
    df[column] = df[column].apply(lambda x: mapper.get(x, x))
    return df


@pf.register_dataframe_method
def update_where(
    df: pd.DataFrame, conditions: None, target_col: None, target_val: None
):
    """
    Add multiple conditions to update a column in the dataframe.
    Example usage:

    .. code-block:: python

        # The dataframe must be assigned to a variable first.
        data = {
        "a": [1, 2, 3] * 3,
        "Bell__Chart": [1, 2, 3] * 3,
        "decorated-elephant": [1, 2, 3] * 3,
        "animals": ["rabbit", "leopard", "lion"] * 3,
        "cities": ["Cambridge", "Shanghai", "Basel"] * 3,
        }
        df = pd.DataFrame(data)
        df = (
            df
            .update_where(
                condition=(df['column A'] == 'x') & (df['column B'] == 'y'),
                target_col='column C',
                target_val='z')
            )

    :param condition: conditions used to update a target column
        and target value
    :param target_col: Column to be updated
    :param target_val: Value to be updated
    :returns: An updated pandas DataFrame.
    """
    df.loc[conditions, target_col] = target_val
    return df


@pf.register_dataframe_method
def to_datetime(df: pd.DataFrame, column: str, **kwargs) -> pd.DataFrame:
    """

    Makes the pandas to_datetime method work as a chainable method.

    Functional usage example:

    .. code-block:: python

        df = to_datetime(df, 'col1', format='%Y%m%d')

    Method chaining example:

    .. code-block:: python

        import pandas as pd
        import janitor
        df = pd.DataFrame(...).to_datetime('col1', format='%Y%m%d')

    :param df: A pandas DataFrame.
    :param column: Column name.
    :param kwargs: provide any kwargs that pd.to_datetime can take.
    :returns: A pandas DataFrame with updated datetime data.
    """

    df[column] = pd.to_datetime(df[column], **kwargs)

    return df


@pf.register_dataframe_method
def groupby_agg(
    df: pd.DataFrame,
    by: str,
    new_column: str,
    agg_column: str,
    agg: Union[Callable, str, List, Dict],
    axis: int = 0,
) -> pd.DataFrame:
    """

    Allow one to chain a groupby and a merge

    Without this function, we would have to break out of method chaining:

    .. code-block:: python
        df_grp = df.groupby(...).agg(...)
        df = df.merge(df_grp, ...)

    Now, this function can be method-chained:

    .. code-block:: python

        import pandas as pd
        import janitor
        df = pd.DataFrame(...).groupby_agg(df,
                                           by='col1',
                                           agg='mean',
                                           new_column='col1_mean')

    :param df: A pandas DataFrame.
    :param by: Column to groupby on.
    :param new_column: Name of the aggregation output column.
    :param agg_column: Name of the column to aggregate over.
    :param agg: How to aggregate.
    :param axis: Split along rows (0) or columns (1).
    :returns: A pandas DataFrame.
    """

    df_grp = (
        df.groupby(by, axis=axis)
        .agg(agg, axis=axis)
        .reset_index()
        .rename(columns={agg_column: new_column})
    )[[by, new_column]]

    df = df.merge(df_grp, on=by)

    return df


@pf.register_dataframe_accessor("data_description")
class DataDescription:
    """
    Accessor that provides high-level description of data present
    in this DataFrame.
    """

    def __init__(self, data):
        self._data = data
        self._desc = dict()

    def _get_data_df(self):
        df = self._data

        data_dict = dict()
        data_dict["column_name"] = df.columns.tolist()
        data_dict["type"] = df.dtypes.tolist()
        data_dict["count"] = df.count().tolist()
        data_dict["pct_missing"] = (1 - (df.count() / len(df))).tolist()
        data_dict["description"] = [self._desc.get(c, "") for c in df.columns]

        return pd.DataFrame(data_dict).set_index("column_name")

    @property
    def df(self):
        """
        Get a table of descriptive information in a DataFrame format.
        """
        return self._get_data_df()

    def display(self):
        """
        Print the table of descriptive information about this DataFrame.
        """
        print(self._get_data_df())

    def set_description(self, desc: Union[List, Dict]):
        """
        Update the description for each of the columns in the DataFrame.

        :param desc: The structure containing the descriptions to update
        :type desc: list or dict
        """
        if isinstance(desc, list):
            assert len(desc) == len(self._data.columns)
            self._desc = dict(zip(self._data.columns, desc))

        elif isinstance(desc, dict):
            self._desc = desc


@pf.register_dataframe_method
def bin_numeric(
    df: pd.DataFrame,
    from_column: str,
    to_column: str,
    num_bins: int = 5,
    labels: str = None,
):
    """
    Makes use of pandas cut() function to bin data of one column, generating a
    new column with the results.


    :param df: A pandas DataFrame.
    :param from_column: The column whose data you want binned.
    :param to_column: The new column to be created with the binned data.
    :param num_bins: The number of bins to be utilized.
    :param labels: Optionally rename numeric bin ranges with labels. Number of
    label names must match number of bins specified.

    :return: A pandas DataFrame.
    """

    if not labels:
        df[str(to_column)] = pd.cut(df[str(from_column)], bins=num_bins)
    else:
        if not len(labels) == num_bins:
            raise ValueError(f"Number of labels must match number of bins.")

        df[str(to_column)] = pd.cut(
            df[str(from_column)], bins=num_bins, labels=labels
        )

    return df


@pf.register_dataframe_method
def drop_duplicate_columns(
    df: pd.DataFrame, column_name: str, nth_index: int = 0
) -> pd.DataFrame:
    """
    Removes a duplicated column specified by column_name, its index

    Column order 0 is to remove the first column,
           order 1 is to remove the second column, and etc

    The corresponding tidyverse R's library is:
    `select(-<column_name>_<nth_index + 1>)`

    Method chaining example:

    .. code-block:: python

        df = pd.DataFrame({
            "a": range(10),
            "b": range(10),
            "A": range(10, 20),
            "a*": range(20, 30),
        }).clean_names(remove_special=True)

        # remove a duplicated second 'a' column
        df.drop_duplicate_columns(column_name="a", nth_index=1)



    :param df: A pandas DataFrame
    :param column_name: Column to be removed
    :param nth_index: Among the duplicated columns,
      select the nth column to drop.
    :return: A pandas DataFrame
    """
    cols = df.columns.to_list()
    col_indexes = [
        col_idx
        for col_idx, col_name in enumerate(cols)
        if col_name == column_name
    ]

    # given that a column could be duplicated,
    # user could opt based on its order
    removed_col_idx = col_indexes[nth_index]
    # get the column indexes without column that is being removed
    filtered_cols = [
        c_i for c_i, c_v in enumerate(cols) if c_i != removed_col_idx
    ]

    return df.iloc[:, filtered_cols]<|MERGE_RESOLUTION|>--- conflicted
+++ resolved
@@ -239,14 +239,9 @@
     :param df: The pandas DataFrame object.
     :param str/iterable column_names: A column name or an iterable (list or
         tuple) of column names.
-<<<<<<< HEAD
-    :returns: A pandas DataFrame.
-=======
     :returns: A pandas DataFrame
 
     .. _category: http://pandas.pydata.org/pandas-docs/stable/user_guide/categorical.html  # noqa: E501
-
->>>>>>> 106cadbb
     """
     if kwargs and column_names is not None:
         raise TypeError("Mixed usage of columns and column_names")
@@ -301,15 +296,9 @@
         df = pd.DataFrame(...).label_encode(column_names=categorical_cols)
 
     :param df: The pandas DataFrame object.
-<<<<<<< HEAD
     :param str/iterable columns: A column name or an iterable (list or tuple)
         of column names.
     :returns: A pandas DataFrame.
-=======
-    :param str/iterable column_names: A column name or an iterable (list or
-        tuple) of column names.
-    :returns: A pandas DataFrame
->>>>>>> 106cadbb
     """
     if kwargs and column_names is not None:
         raise TypeError("Mixed usage of columns and column_names")
