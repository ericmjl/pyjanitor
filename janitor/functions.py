--- conflicted
+++ resolved
@@ -1351,12 +1351,8 @@
         8  3            3                   3     lion      Basel        -3
 
     """
-<<<<<<< HEAD
-    df = df.copy() #To make sure that changes are not made in-place
-=======
     df = df.copy() #Make a copy so that no changes are made inplace
 
->>>>>>> 39d15ec5
     check("col_name", col_name, [str])
 
     if col_name in df.columns:
