<<<<<<< HEAD
"""General purpose data cleaning functions."""
import datetime as dt
import re
import warnings
from fnmatch import translate
from functools import partial, reduce
from typing import Callable, Dict, Collection, List, Union
=======
""" General purpose data cleaning functions. """
>>>>>>> 5e3f77d9

import datetime as dt
import numpy as np
import pandas as pd
import pandas_flavor as pf
import re
import warnings

from functools import partial, reduce
from fnmatch import translate
from scipy.stats import mode
from sklearn.preprocessing import LabelEncoder
from typing import Callable, Dict, Iterable, List, Union, Any, Tuple

from .errors import JanitorError
from .utils import deprecated_alias


def _strip_underscores(
    df: pd.DataFrame, strip_underscores: Union[str, bool] = None
) -> pd.DataFrame:
    """
    Strip underscores from DataFrames column names.

    Underscores can be stripped from the beginning, end or both.

    .. code-block:: python

        df = _strip_underscores(df, strip_underscores='left')

    :param df: The pandas DataFrame object.
    :param strip_underscores: (optional) Removes the outer underscores from all
        column names. Default None keeps outer underscores. Values can be
        either 'left', 'right' or 'both' or the respective shorthand 'l', 'r'
        and True.
    :returns: A pandas DataFrame with underscores removed.
    """
    underscore_options = [None, "left", "right", "both", "l", "r", True]
    if strip_underscores not in underscore_options:
        raise JanitorError(
            f"strip_underscores must be one of: {underscore_options}"
        )

    if strip_underscores in ["left", "l"]:
        df = df.rename(columns=lambda x: x.lstrip("_"))
    elif strip_underscores in ["right", "r"]:
        df = df.rename(columns=lambda x: x.rstrip("_"))
    elif strip_underscores == "both" or strip_underscores is True:
        df = df.rename(columns=lambda x: x.strip("_"))
    return df


@pf.register_dataframe_method
def clean_names(
    df: pd.DataFrame,
    strip_underscores: str = None,
    case_type: str = "lower",
    remove_special: bool = False,
    preserve_original_columns: bool = True,
) -> pd.DataFrame:
    """
    Clean column names.

    Takes all column names, converts them to lowercase, then replaces all
    spaces with underscores.

    Functional usage example:

    .. code-block:: python

        df = clean_names(df)

    Method chaining example:

    .. code-block:: python

        import pandas as pd
        import janitor
        df = pd.DataFrame(...).clean_names()

    :Example of transformation:

    .. code-block:: python

        Columns before: First Name, Last Name, Employee Status, Subject
        Columns after: first_name, last_name, employee_status, subject

    :param df: The pandas DataFrame object.
    :param strip_underscores: (optional) Removes the outer underscores from all
        column names. Default None keeps outer underscores. Values can be
        either 'left', 'right' or 'both' or the respective shorthand 'l', 'r'
        and True.
    :param case_type: (optional) Whether to make columns lower or uppercase.
        Current case may be preserved with 'preserve'. Default 'lower'
        makes all characters lowercase.
    :param remove_special: (optional) Remove special characters from columns.
        Only letters, numbers and underscores are preserved.
    :returns: A pandas DataFrame.
    :param preserve_original_columns: (optional) Preserve original names.
        This is later retrievable using `df.original_columns`.
    """
    original_column_names = list(df.columns)

    assert case_type.lower() in {
        "preserve",
        "upper",
        "lower",
    }, "case_type argument must be one of ('preserve', 'upper', 'lower')"

    if case_type.lower() != "preserve":
        if case_type.lower() == "upper":
            df = df.rename(columns=lambda x: x.upper())

        elif case_type.lower() == "lower":
            df = df.rename(columns=lambda x: x.lower())

    df = df.rename(
        columns=lambda x: x.replace(" ", "_")
        .replace("/", "_")
        .replace(":", "_")
        .replace("'", "")
        .replace("’", "")
        .replace(",", "_")
        .replace("?", "_")
        .replace("-", "_")
        .replace("(", "_")
        .replace(")", "_")
        .replace(".", "_")
    )

    def _remove_special(col):
        return "".join(item for item in col if item.isalnum() or "_" in item)

    if remove_special:
        df = df.rename(columns=_remove_special)

    df = df.rename(columns=lambda x: re.sub("_+", "_", x))
    df = _strip_underscores(df, strip_underscores)

    # Store the original column names, if enabled by user
    if preserve_original_columns:
        df.__dict__["original_columns"] = original_column_names
    return df


@pf.register_dataframe_method
def remove_empty(df: pd.DataFrame) -> pd.DataFrame:
    """
    Drop all rows and columns that are completely null.

    This method also resets the index(by default) since it doesn't make sense
    to preserve the index of a completely empty row.

    Implementation is inspired from `StackOverflow`_.

    .. _StackOverflow: https://stackoverflow.com/questions/38884538/python-pandas-find-all-rows-where-all-values-are-nan  # noqa: E501

    Functional usage example:

    .. code-block:: python

        df = remove_empty(df)

    Method chaining example:

    .. code-block:: python

        import pandas as pd
        import janitor
        df = pd.DataFrame(...).remove_empty()

    :param df: The pandas DataFrame object.

    :returns: A pandas DataFrame.
    """
    nanrows = df.index[df.isnull().all(axis=1)]
    df = df.drop(index=nanrows).reset_index(drop=True)

    nancols = df.columns[df.isnull().all(axis=0)]
    df = df.drop(columns=nancols)

    return df


@pf.register_dataframe_method
@deprecated_alias(columns="column_names")
def get_dupes(
    df: pd.DataFrame, column_names: Union[str, Iterable[str], Any] = None
) -> pd.DataFrame:
    """
    Return all duplicate rows.

    Functional usage example:

    .. code-block:: python

        df = pd.DataFrame(...)
        df = get_dupes(df)

    Method chaining example:

    .. code-block:: python

        import pandas as pd
        import janitor
        df = pd.DataFrame(...).get_dupes()

    :param df: The pandas DataFrame object.
    :param str/iterable column_names: (optional) A column name or an iterable
        (list or tuple) of column names. Following pandas API, this only
        considers certain columns for identifying duplicates. Defaults to using
        all columns.
    :returns: The duplicate rows, as a pandas DataFrame.
    """
    dupes = df.duplicated(subset=column_names, keep=False)
    return df[dupes == True]  # noqa: E712


@pf.register_dataframe_method
@deprecated_alias(columns="column_names")
def encode_categorical(
    df: pd.DataFrame, column_names: Union[str, Iterable[str], Any]
) -> pd.DataFrame:
    """
    Encode the specified columns with Pandas'
    `category <http://pandas.pydata.org/pandas-docs/stable/user_guide/categorical.html>`  # noqa: E501
    dtype.

    Functional usage example:

    .. code-block:: python

        categorical_cols = ['col1', 'col2', 'col4']
        df = df.encode_categorical(columns=categorical_cols)  # one way

    Method chaining example:

    .. code-block:: python

        import pandas as pd
        import janitor
        categorical_cols = ['col1', 'col2', 'col4']
        df = pd.DataFrame(...).encode_categorical(columns=categorical_cols)

    :param df: The pandas DataFrame object.
    :param str/iterable column_names: A column name or an iterable (list or
        tuple) of column names.
    :returns: A pandas DataFrame
    """
    if isinstance(column_names, list) or isinstance(column_names, tuple):
        for col in column_names:
            assert col in df.columns, JanitorError(
                "{col} missing from dataframe columns!".format(col=col)
            )
            df[col] = pd.Categorical(df[col])
    elif isinstance(column_names, str):
        assert column_names in df.columns, JanitorError(
            "{column_names} missing from dataframe columns!".format(
                column_names=column_names
            )
        )
        df[column_names] = pd.Categorical(df[column_names])
    else:
        raise JanitorError(
            "kwarg `column_names` must be a string or iterable!"
        )
    return df


@pf.register_dataframe_method
@deprecated_alias(columns="column_names")
def label_encode(
    df: pd.DataFrame, column_names: Union[str, Iterable[str], Any]
) -> pd.DataFrame:
    """
    Convert labels into numerical data.

    This function will create a new column with the string "_enc" appended
    after the original column's name. Consider this to be syntactic sugar.

    This function behaves differently from `encode_categorical`. This function
    creates a new column of numeric data. `encode_categorical` replaces the
    dtype of the original column with a "categorical" dtype.

    Functional usage example:

    .. code-block:: python

        label_encode(df, column_names="my_categorical_column")  # one way

    Method chaining example:

    .. code-block:: python

        import pandas as pd
        import janitor
        categorical_cols = ['col1', 'col2', 'col4']
        df = pd.DataFrame(...).label_encode(column_names=categorical_cols)

    :param df: The pandas DataFrame object.
    :param str/iterable column_names: A column name or an iterable (list or
        tuple) of column names.
    :returns: A pandas DataFrame.
    """
    le = LabelEncoder()
    if isinstance(column_names, list) or isinstance(column_names, tuple):
        for col in column_names:
            assert col in df.columns, JanitorError(
                f"{col} missing from column_names"
            )  # noqa: E501
            df[f"{col}_enc"] = le.fit_transform(df[col])
    elif isinstance(column_names, str):
        assert column_names in df.columns, JanitorError(
            f"{column_names} missing from column_names"
        )  # noqa: E501
        df[f"{column_names}_enc"] = le.fit_transform(df[column_names])
    else:
        raise JanitorError(
            "kwarg `column_names` must be a string or iterable!"
        )
    return df


@pf.register_dataframe_method
@deprecated_alias(
    target_columns="target_column_names",
    feature_columns="feature_column_names",
)
def get_features_targets(
    df: pd.DataFrame,
    target_column_names: Union[str, Union[List, Tuple], Any],
    feature_column_names: Union[str, Iterable[str], Any] = None,
):
    """
    Get the features and targets as separate DataFrames/Series.

    The behaviour is as such:

    - ``target_column_names`` is mandatory.
    - If ``feature_column_names`` is present, then we will respect the column
        names inside there.
    - If ``feature_column_names`` is not passed in, then we will assume that the
    rest of the columns are feature columns, and return them.

    Functional usage example:

    .. code-block:: python

        X, y = get_features_targets(df, target_column_names="measurement")

    Method chaining example:

    .. code-block:: python

        import pandas as pd
        import janitor
        df = pd.DataFrame(...)
        target_cols = ['output1', 'output2']
        X, y = df.get_features_targets(target_column_names=target_cols)  # noqa: E501

    :param df: The pandas DataFrame object.
    :param str/iterable target_column_names: Either a column name or an
        iterable (list or tuple) of column names that are the target(s) to be
        predicted.
    :param str/iterable feature_column_names: (optional) The column name or
        iterable of column names that are the features (a.k.a. predictors)
        used to predict the targets.
    :returns: (X, Y) the feature matrix (X) and the target matrix (Y). Both
        are pandas DataFrames.
    """
    Y = df[target_column_names]

    if feature_column_names:
        X = df[feature_column_names]
    else:
        if isinstance(target_column_names, (list, tuple)):  # noqa: W503
            xcols = [c for c in df.columns if c not in target_column_names]
        else:
            xcols = [c for c in df.columns if target_column_names != c]

        X = df[xcols]
    return X, Y


@pf.register_dataframe_method
@deprecated_alias(old="old_column_name", new="new_column_name")
def rename_column(
    df: pd.DataFrame, old_column_name, new_column_name
) -> pd.DataFrame:
    """
    Rename a column in place.

    Functional usage example:

    .. code-block:: python

        df = rename_column("old_column_name", "new_column_name")

    Method chaining example:

    .. code-block:: python

        import pandas as pd
        import janitor
        df = pd.DataFrame(...).rename_column("old_column_name", "new_column_name")  # noqa: E501

    This is just syntactic sugar/a convenience function for renaming one column
    at a time. If you are convinced that there are multiple columns in need of
    changing, then use the :py:meth:`pandas.DataFrame.rename` method.

    :param df: The pandas DataFrame object.
    :param str old_column_name: The old column name.
    :param str new_column_name: The new column name.
    :returns: A pandas DataFrame with renamed columns.
    """
    if old_column_name not in df.columns:
        raise ValueError(
            f"{old_column_name} not present in dataframe columns!"
        )
    return df.rename(columns={old_column_name: new_column_name})


@pf.register_dataframe_method
def reorder_columns(
    df: pd.DataFrame, column_order: Union[Iterable[str], pd.Index, Any]
) -> pd.DataFrame:
    """
    Reorder DataFrame columns by specifying desired order as list of col names.

    Columns not specified retain their order and follow after specified cols.

    Validates column_order to ensure columns are all present in DataFrame.

    Functional usage example:

    Given `DataFrame` with column names `col1`, `col2`, `col3`:

    .. code-block:: python

        df = reorder_columns(df, ['col2', 'col3'])

    Method chaining example:

    .. code-block:: python

        import pandas as pd
        import janitor
        df = pd.DataFrame(...).reorder_columns(['col2', 'col3'])

    The column order of `df` is now `col2`, `col3`, `col1`.

    Internally, this function uses `DataFrame.reindex` with `copy=False`
    to avoid unnecessary data duplication.

    :param df: `DataFrame` to reorder
    :param column_order: A list of column names or Pandas `Index`
        specifying their order in the returned `DataFrame`.
    :returns: A pandas DataFrame with reordered columns.
    """
    check("column_order", column_order, [list, tuple, pd.Index])

    if any(col not in df.columns for col in column_order):
        raise IndexError(
            "A column in column_order was not found in the DataFrame."
        )

    # if column_order is a Pandas index, needs conversion to list:
    column_order = list(column_order)

    return df.reindex(
        columns=(
            column_order
            + [col for col in df.columns if col not in column_order]
        ),
        copy=False,
    )


@pf.register_dataframe_method
@deprecated_alias(columns="column_names")
def coalesce(
    df: pd.DataFrame,
    column_names: Union[str, Iterable[str], Any],
    new_column_name,
) -> pd.DataFrame:
    """

    Coalesces two or more columns of data in order of column names provided.

    Functional usage example:

    .. code-block:: python

        df = coalesce(df, column_names=['col1', 'col2'])

    Method chaining example:

    .. code-block:: python

        import pandas as pd
        import janitor
        df = pd.DataFrame(...).coalesce(['col1', 'col2'])

    The result of this function is that we take the first non-null value across
    rows.

    This is more syntactic diabetes! For R users, this should look familiar to
    `dplyr`'s `coalesce` function; for Python users, the interface
    should be more intuitive than the :py:meth:`pandas.Series.combine_first`
    method (which we're just using internally anyways).

    :param df: A pandas DataFrame.
    :param column_names: A list of column names.
    :param str new_column_name: The new column name after combining.
    :returns: A pandas DataFrame with coalesced columns.
    """
    series = [df[c] for c in column_names]

    def _coalesce(series1, series2):
        return series1.combine_first(series2)

    df = df.drop(columns=column_names)
    df[new_column_name] = reduce(_coalesce, series)  # noqa: F821
    return df


@pf.register_dataframe_method
@deprecated_alias(column="column_name")
def convert_excel_date(df: pd.DataFrame, column_name) -> pd.DataFrame:
    """
    Convert Excel's serial date format into Python datetime format.

    Implementation is also from `Stack Overflow`.

    .. _Stack Overflow: https://stackoverflow.com/questions/38454403/convert-excel-style-date-with-pandas  # noqa: E501

    Functional usage example:

    .. code-block:: python

        df = convert_excel_date(df, column_name='date')

    Method chaining example:

    .. code-block:: python

        import pandas as pd
        import janitor
        df = pd.DataFrame(...).convert_excel_date('date')

    :param df: A pandas DataFrame.
    :param str column_name: A column name.
    :returns: A pandas DataFrame with corrected dates.
    """
    df[column_name] = pd.TimedeltaIndex(
        df[column_name], unit="d"
    ) + dt.datetime(
        1899, 12, 30
    )  # noqa: W503
    return df


@pf.register_dataframe_method
@deprecated_alias(column="column_name")
def convert_matlab_date(df: pd.DataFrame, column_name) -> pd.DataFrame:
    """
    Convert Matlab's serial date number into Python datetime format.

    Implementation is also from `Stack Overflow <https://stackoverflow.com/questions/13965740/converting-matlabs-datenum-format-to-python>`.  # noqa: E501

    Functional usage example:

    .. code-block:: python

        df = convert_matlab_date(df, column_name='date')

    Method chaining example:

    .. code-block:: python

        import pandas as pd
        import janitor
        df = pd.DataFrame(...).convert_matlab_date('date')

    :param df: A pandas DataFrame.
    :param str column_name: A column name.
    :returns: A pandas DataFrame with corrected dates.
    """
    days = pd.Series([dt.timedelta(v % 1) for v in df[column_name]])
    df[column_name] = (
        df[column_name].astype(int).apply(dt.datetime.fromordinal)
        + days
        - dt.timedelta(days=366)
    )
    return df


@pf.register_dataframe_method
@deprecated_alias(column="column_name")
def convert_unix_date(df: pd.DataFrame, column_name) -> pd.DataFrame:
    """
    Convert unix epoch time into Python datetime format.

    Note that this ignores local tz and convert all timestamps to naive
    datetime based on UTC!

    Functional usage example:

    .. code-block:: python

        df = convert_unix_date(df, column_name='date')

    Method chaining example:

    .. code-block:: python

        import pandas as pd
        import janitor
        df = pd.DataFrame(...).convert_unix_date('date')

    :param df: A pandas DataFrame.
    :param str column_name: A column name.
    :returns: A pandas DataFrame with corrected dates.
    """

    def _conv(value):
        try:
            date = dt.datetime.utcfromtimestamp(value)
        except ValueError:  # year of of rang means milliseconds.
            date = dt.datetime.utcfromtimestamp(value / 1000)
        return date

    df[column_name] = df[column_name].astype(int).apply(_conv)
    return df


@pf.register_dataframe_method
@deprecated_alias(columns="column_names")
def fill_empty(
    df: pd.DataFrame, column_names: Union[str, Iterable[str], Any], value
) -> pd.DataFrame:
    """
    Fill `NaN` values in specified columns with a given value.

    Super sugary syntax that wraps :py:meth:`pandas.DataFrame.fillna`.

    Functional usage example:

    .. code-block:: python

        df = fill_empty(df, column_names=['col1', 'col2'], value=0)

    Method chaining example:

    .. code-block:: python

        import pandas as pd
        import janitor
        df = pd.DataFrame(...).fill_empty(df, column_names='col1', value=0)

    :param df: A pandas DataFrame.
    :param column_names: Either a `str` or `list` or `tuple`. If a string
        is passed in, then only that column will be filled; if a list or tuple
        of strings are passed in, then they will all be filled with the same
        value.
    :param value: The value that replaces the `NaN` values.
    :returns: A pandas DataFrame with `Nan` values filled.
    """
    if isinstance(column_names, list) or isinstance(column_names, tuple):
        for col in column_names:
            assert (
                col in df.columns
            ), "{col} missing from dataframe columns!".format(col=col)
            df[col] = df[col].fillna(value)
    else:
        assert (
            column_names in df.columns
        ), "{col} missing from dataframe columns!".format(col=column_names)
        df[column_names] = df[column_names].fillna(value)

    return df


@pf.register_dataframe_method
@deprecated_alias(column="column_name")
def expand_column(
    df: pd.DataFrame, column_name, sep: str, concat: bool = True
) -> pd.DataFrame:
    """
    Expand a categorical column with multiple labels into dummy-coded columns.

    Super sugary syntax that wraps :py:meth:`pandas.Series.str.get_dummies`.

    Functional usage example:

    .. code-block:: python

        df = expand_column(df,
                           column_name='col_name',
                           sep=', ')  # note space in sep

    Method chaining example:

    .. code-block:: python

        import pandas as pd
        import janitor
        df = pd.DataFrame(...).expand_column(df,
                                             column_name='col_name',
                                             sep=', ')

    :param df: A pandas DataFrame.
    :param column_name: A `str` indicating which column to expand.
    :param sep: The delimiter. Example delimiters include `|`, `, `, `,` etc.
    :param bool concat: Whether to return the expanded column concatenated to
        the original dataframe (`concat=True`), or to return it standalone
        (`concat=False`).
    :returns: A pandas DataFrame with an expanded column.
    """
    expanded_df = df[column_name].str.get_dummies(sep=sep)
    if concat:
        df = df.join(expanded_df)
        return df
    else:
        return expanded_df


@pf.register_dataframe_method
@deprecated_alias(columns="column_names")
def concatenate_columns(
    df: pd.DataFrame,
    column_names: Union[str, Iterable[str], Any],
    new_column_name,
    sep: str = "-",
):
    """
    Concatenates the set of columns into a single column.

    Used to quickly generate an index based on a group of columns.

    Functional usage example:

    .. code-block:: python

        df = concatenate_columns(df,
                                 column_names=['col1', 'col2'],
                                 new_column_name='id',
                                 sep='-')

    Method chaining example:

    .. code-block:: python

        df = (pd.DataFrame(...).
              concatenate_columns(column_names=['col1', 'col2'],
                                  new_column_name='id',
                                  sep='-'))

    :param df: A pandas DataFrame.
    :param column_names: A list of columns to concatenate together.
    :param new_column_name: The name of the new column.
    :param sep: The separator between each column's data.
    :returns: A pandas DataFrame with concatenated columns.
    """
    assert len(column_names) >= 2, "At least two columns must be specified"
    for i, col in enumerate(column_names):
        if i == 0:
            df[new_column_name] = df[col].astype(str)
        else:
            df[new_column_name] = (
                df[new_column_name] + sep + df[col].astype(str)
            )  # noqa: E501

    return df


@pf.register_dataframe_method
@deprecated_alias(column="column_name")
def deconcatenate_column(
    df: pd.DataFrame,
    column_name,
    new_column_names: Union[str, Iterable[str], Any],
    sep: str,
):
    """
    De-concatenates a single column into multiple columns.

    This is the inverse of the `concatenate_columns` function.

    Used to quickly split columns out of a single column.

    Functional usage example:

    .. code-block:: python

        df = deconcatenate_columns(df,
                                   column_name='id',
                                   new_column_names=['col1', 'col2'],
                                   sep='-')

    Method chaining example:

    .. code-block:: python

        df = (pd.DataFrame(...).
              deconcatenate_columns(column_name='id',
                                    new_column_names=['col1', 'col2'],
                                    sep='-'))

    :param df: A pandas DataFrame.
    :param column_name: The column to split.
    :param new_column_names: A list of new column names post-splitting.
    :param sep: The separator delimiting the column's data.
    :returns: A pandas DataFrame with a deconcatenated column.
    """
    assert (
        column_name in df.columns
    ), f"column name {column_name} not present in dataframe"  # noqa: E501
    deconcat = df[column_name].str.split(sep, expand=True)
    assert (
        len(new_column_names) == deconcat.shape[1]
    ), "number of new column names not correct."
    deconcat.columns = new_column_names
    return df.join(deconcat)


@pf.register_dataframe_method
@deprecated_alias(column="column_name")
def filter_string(
    df: pd.DataFrame, column_name, search_string: str, complement: bool = False
) -> pd.DataFrame:
    """
    Filter a string-based column according to whether it contains a substring.

    This is super sugary syntax that builds on top of
    `pandas.Series.str.contains`.

    Because this uses internally `pandas.Series.str.contains`, which allows a
    regex string to be passed into it, thus `search_string` can also be a regex
    pattern.

    This function allows us to method chain filtering operations:

    .. code-block:: python

        df = (pd.DataFrame(...)
              .filter_string('column', search_string='pattern', complement=False)  # noqa: E501
              ...)  # chain on more data preprocessing.

    This stands in contrast to the in-place syntax that is usually used:

    .. code-block:: python

        df = pd.DataFrame(...)
        df = df[df['column'].str.contains('pattern')]]

    As can be seen here, the API design allows for a more seamless flow in
    expressing the filtering operations.

    Functional usage example:

    .. code-block:: python

        df = filter_string(df,
                           column_name='column',
                           search_string='pattern'
                           complement=False)

    Method chaining example:

    .. code-block:: python

        df = (pd.DataFrame(...)
              .filter_string(column_name='column',
                             search_string='pattern'
                             complement=False)
              ...)

    :param df: A pandas DataFrame.
    :param column_name: The column to filter. The column should contain strings.
    :param search_string: A regex pattern or a (sub-)string to search.
    :param complement: Whether to return the complement of the filter or not.
    :returns: A filtered pandas DataFrame.
    """
    criteria = df[column_name].str.contains(search_string)
    if complement:
        return df[~criteria]
    else:
        return df[criteria]


@pf.register_dataframe_method
def filter_on(
    df: pd.DataFrame, criteria: str, complement: bool = False
) -> pd.DataFrame:
    """
    Return a dataframe filtered on a particular criteria.

    This is super-sugary syntax that wraps the pandas `.query()` API, enabling
    users to use strings to quickly specify filters for filtering their
    dataframe. The intent is that `filter_on` as a verb better matches the
    intent of a pandas user than the verb `query`.

    Let's say we wanted to filter students based on whether they failed an exam
    or not, which is defined as their score (in the "score" column) being less
    than 50.

    .. code-block:: python

        df = (pd.DataFrame(...)
              .filter_on('score < 50', complement=False)
              ...)  # chain on more data preprocessing.

    This stands in contrast to the in-place syntax that is usually used:

    .. code-block:: python

        df = pd.DataFrame(...)
        df = df[df['score'] < 3]

    As with the `filter_string` function, a more seamless flow can be expressed
    in the code.

    Functional usage example:

    .. code-block:: python

        df = filter_on(df,
                       'score < 50',
                       complement=False)

    Method chaining example:

    .. code-block:: python

        df = (pd.DataFrame(...)
              .filter_on('score < 50', complement=False)
              ...)

    Credit to Brant Peterson for the name.

    :param df: A pandas DataFrame.
    :param criteria: A filtering criteria that returns an array or Series of
        booleans, on which pandas can filter on.
    :param complement: Whether to return the complement of the filter or not.
    :returns: A filtered pandas DataFrame.
    """
    if complement:
        return df.query("not " + criteria)
    else:
        return df.query(criteria)


@pf.register_dataframe_method
@deprecated_alias(column="column_name")
def filter_date(
    df: pd.DataFrame,
    column_name,
    start: dt.date = None,
    end: dt.date = None,
    years: List = None,
    months: List = None,
    days: List = None,
    column_date_options: Dict = None,
    format: str = None,
) -> pd.DataFrame:
    """
    Filter a date-based column based on certain criteria.

    Dates may be finicky and this function builds on top of the "magic" from
    the pandas `to_datetime` function that is able to parse dates well.

    Additional options to parse the date type of your column may be found at
    the official pandas documentation:

    pandas.pydata.org/pandas-docs/stable/reference/api/pandas.to_datetime.html

    **Note:** This method will cast your column to a Timestamp!

    :param df: A pandas dataframe.
    :param column_name: The column which to apply the fraction transformation.
    :param start: The beginning date to use to filter the DataFrame.
    :param end: The end date to use to filter the DataFrame.
    :param years: The years to use to filter the DataFrame.
    :param months: The months to use to filter the DataFrame.
    :param days: The days to use to filter the DataFrame.
    :param column_date_options: 'Special options to use when parsing the date
        column in the original DataFrame. The options may be found at the
        official Pandas documentation.'
    :param format: 'It you're using a format for start or end that is not
        recognized natively by pandas' to_datetime function, you may supply
        the format yourself. Python date and time formats may be found at
        http://strftime.org/.'
    :returns: A filtered pandas DataFrame.

    **Note:** This only affects the format of the `start` and `end` parameters.
    If there's an issue with the format of the DataFrame being parsed, you
    would pass `{'format': your_format}` to `column_date_options`.

    """
    # TODO: need to convert this to notebook.
    #     :Setup:
    # .. code-block:: python

    #     import pandas as pd
    #     import janitor

    #     date_list = [
    #         [1, "01/28/19"], [2, "01/29/19"], [3, "01/30/19"],
    #         [4, "01/31/19"], [5, "02/01/19"], [6, "02/02/19"],
    #         [7, "02/03/19"], [8, "02/04/19"], [9, "02/05/19"],
    #         [10, "02/06/19"], [11, "02/07/20"], [12, "02/08/20"],
    #         [13, "02/09/20"], [14, "02/10/20"], [15, "02/11/20"],
    #         [16, "02/12/20"], [17, "02/07/20"], [18, "02/08/20"],
    #         [19, "02/09/20"], [20, "02/10/20"], [21, "02/11/20"],
    #         [22, "02/12/20"], [23, "03/08/20"], [24, "03/09/20"],
    #         [25, "03/10/20"], [26, "03/11/20"], [27, "03/12/20"]]

    #     example_dataframe = pd.DataFrame(date_list,
    #                                      columns = ['AMOUNT', 'DATE'])

    # :Example 1: Filter dataframe between two dates

    # .. code-block:: python

    #     start = "01/29/19"
    #     end = "01/30/19"

    #     example_dataframe.filter_date('DATE', start=start, end=end)

    # :Output:

    # .. code-block:: python

    #        AMOUNT       DATE
    #     1       2 2019-01-29
    #     2       3 2019-01-30

    # :Example 2: Using a different date format for filtering

    # .. code-block:: python

    #     end = "01$$$30$$$19"
    #     format = "%m$$$%d$$$%y"

    #     example_dataframe.filter_date('DATE', end=end, format=format)

    # :Output:

    # .. code-block:: python

    #        AMOUNT       DATE
    #     0       1 2019-01-28
    #     1       2 2019-01-29
    #     2       3 2019-01-30

    # :Example 3: Filtering by year

    # .. code-block:: python

    #     years = [2019]

    #     example_dataframe.filter_date('DATE', years=years)

    # :Output:

    # .. code-block:: python

    #        AMOUNT       DATE
    #     0       1 2019-01-28
    #     1       2 2019-01-29
    #     2       3 2019-01-30
    #     3       4 2019-01-31
    #     4       5 2019-02-01
    #     5       6 2019-02-02
    #     6       7 2019-02-03
    #     7       8 2019-02-04
    #     8       9 2019-02-05
    #     9      10 2019-02-06

    # :Example 4: Filtering by year and month

    # .. code-block:: python

    #     years = [2020]
    #     months = [3]

    #     example_dataframe.filter_date('DATE', years=years, months=months)

    # :Output:

    # .. code-block:: python

    #         AMOUNT       DATE
    #     22      23 2020-03-08
    #     23      24 2020-03-09
    #     24      25 2020-03-10
    #     25      26 2020-03-11
    #     26      27 2020-03-12

    # :Example 5: Filtering by year and day

    # .. code-block:: python

    #     years = [2020]
    #     days = range(10,12)

    #     example_dataframe.filter_date('DATE', years=years, days=days)

    # :Output:

    # .. code-block:: python

    #         AMOUNT       DATE
    #     13      14 2020-02-10
    #     14      15 2020-02-11
    #     19      20 2020-02-10
    #     20      21 2020-02-11
    #     24      25 2020-03-10
    #     25      26 2020-03-11

    def _date_filter_conditions(conditions):
        """Taken from: https://stackoverflow.com/a/13616382."""
        return reduce(np.logical_and, conditions)

    def _get_year(x):
        return x.year

    def _get_month(x):
        return x.month

    def _get_day(x):
        return x.day

    if column_date_options:
        df.loc[:, column_name] = pd.to_datetime(
            df.loc[:, column_name], **column_date_options
        )
    else:
        df.loc[:, column_name] = pd.to_datetime(df.loc[:, column_name])

    _filter_list = []

    if start:
        start_date = pd.to_datetime(start, format=format)
        _filter_list.append(df.loc[:, column_name] >= start_date)

    if end:
        end_date = pd.to_datetime(end, format=format)
        _filter_list.append(df.loc[:, column_name] <= end_date)

    if years:
        _filter_list.append(
            df.loc[:, column_name].apply(_get_year).isin(years)
        )

    if months:
        _filter_list.append(
            df.loc[:, column_name].apply(_get_month).isin(months)
        )

    if days:
        _filter_list.append(df.loc[:, column_name].apply(_get_day).isin(days))

    if start and end:
        if start_date > end_date:
            warnings.warn(
                f"Your start date of {start_date} is after your end date of "
                f"{end_date}. Is this intended?"
            )

    return df.loc[_date_filter_conditions(_filter_list), :]


@pf.register_dataframe_method
@deprecated_alias(column="column_name")
def filter_column_isin(
<<<<<<< HEAD
    df: pd.DataFrame,
    column_name: str,
    iterable: Collection,
    complement: bool = False,
):
=======
    df: pd.DataFrame, column_name, iterable: Iterable, complement: bool = False
) -> pd.DataFrame:
>>>>>>> 5e3f77d9
    """
    Filter a dataframe for values in a column that exist in another iterable.

    Assumes exact matching; fuzzy matching not implemented.

    The below example syntax will filter the DataFrame such that we only get
    rows for which the "names" are exactly "James" and "John".

    .. code-block:: python

        df = (
            pd.DataFrame(...)
            .clean_names()
            .filter_column_isin(column_name="names", iterable=["James", "John"]
            )
        )

    This is the method chaining alternative to:

    .. code-block:: python

        df = df[df['names'].isin(['James', 'John'])]

    :param df: A pandas DataFrame
    :param column_name: The column on which to filter.
    :param iterable: An iterable. Could be a list, tuple, another pandas
        Series.
    :param complement: Whether to return the complement of the selection or
        not.
    :returns: A filtered pandas DataFrame.
    """
    if len(iterable) == 0:
        raise ValueError(
            "`iterable` kwarg must be given an iterable of length 1 or greater"
        )
    criteria = df[column_name].isin(iterable)

    if complement:
        return df[~criteria]
    else:
        return df[criteria]


@pf.register_dataframe_method
@deprecated_alias(columns="column_names")
def remove_columns(
    df: pd.DataFrame, column_names: Union[str, Iterable[str], Any]
) -> pd.DataFrame:
    """
    Remove the set of columns specified in `column_names`.

    Intended to be the method-chaining alternative to `del df[col]`.

    Method chaining example:

    .. code-block:: python

        df = pd.DataFrame(...).remove_columns(column_names=['col1', ['col2']])

    :param df: A pandas DataFrame
    :param column_names: The columns to remove.
    :returns: A pandas DataFrame.
    """
    return df.drop(columns=column_names)


@pf.register_dataframe_method
@deprecated_alias(column="column_name")
def change_type(
    df: pd.DataFrame, column_name, dtype, ignore_exception: bool = False
) -> pd.DataFrame:
    """
    Change the type of a column.

    Exceptions that are raised can be ignored. For example, if one has a mixed
    dtype column that has non-integer strings and integers, and you want to
    coerce everything to integers, you can optionally ignore the non-integer
    strings and replace them with ``NaN`` or keep the original value

    Intended to be the method-chaining alternative to:

        df[col] = df[col].astype(dtype)

    Method chaining example:

    .. code-block:: python

        df = pd.DataFrame(...).change_type('col1', str)

    :param df: A pandas dataframe.
    :param column_name: A column in the dataframe.
    :param dtype: The datatype to convert to. Should be one of the standard
        Python types, or a numpy datatype.
    :param ignore_exception: one of ``{False, "fillna", "keep_values"}``.
    :returns: A pandas DataFrame with changed column types.
    """
    if not ignore_exception:
        df[column_name] = df[column_name].astype(dtype)
    elif ignore_exception == "keep_values":
        df[column_name] = df[column_name].astype(dtype, errors="ignore")
    elif ignore_exception == "fillna":
        # returns None when conversion
        def convert(x, dtype):
            try:
                return dtype(x)
            except ValueError:
                return None

        df[column_name] = df[column_name].apply(lambda x: convert(x, dtype))
    else:
        raise ValueError("unknown option for ignore_exception")
    return df


@pf.register_dataframe_method
@deprecated_alias(col_name="column_name")
def add_column(
    df: pd.DataFrame, column_name, value, fill_remaining: bool = False
) -> pd.DataFrame:
    """
    Add a column to the dataframe.

    Intended to be the method-chaining alternative to::

        df[column_name] = value

    Method chaining example adding a column with only a single value:

    .. code-block:: python

        # This will add a column with only one value.
        df = pd.DataFrame(...).add_column(column_name="new_column", 2)

    Method chaining example adding a column with more than one value:

    .. code-block:: python

        # This will add a column with an iterable of values.
        vals = [1, 2, 5, ..., 3, 4]  # of same length as the dataframe.
        df = pd.DataFrame(...).add_column(column_name="new_column", vals)

    :param df: A pandas dataframe.
    :param column_name: Name of the new column. Should be a string, in order
        for the column name to be compatible with the Feather binary
        format (this is a useful thing to have).
    :param value: Either a single value, or a list/tuple of values.
    :param fill_remaining: If value is a tuple or list that is smaller than
        the number of rows in the DataFrame, repeat the list or tuple
        (R-style) to the end of the DataFrame.
    :returns: A pandas DataFrame with an added column.
    """
    # TODO: Convert examples to notebook.
    # :Setup:

    # .. code-block:: python

    #     import pandas as pd
    #     import janitor
    #     data = {
    #         "a": [1, 2, 3] * 3,
    #         "Bell__Chart": [1, 2, 3] * 3,
    #         "decorated-elephant": [1, 2, 3] * 3,
    #         "animals": ["rabbit", "leopard", "lion"] * 3,
    #         "cities": ["Cambridge", "Shanghai", "Basel"] * 3,
    #     }
    #     df = pd.DataFrame(data)

    # :Example 1: Create a new column with a single value:

    # .. code-block:: python

    #     df.add_column("city_pop", 100000)

    # :Output:

    # .. code-block:: python

    #        a  Bell__Chart  decorated-elephant  animals     cities  city_pop
    #     0  1            1                   1   rabbit  Cambridge    100000
    #     1  2            2                   2  leopard   Shanghai    100000
    #     2  3            3                   3     lion      Basel    100000
    #     3  1            1                   1   rabbit  Cambridge    100000
    #     4  2            2                   2  leopard   Shanghai    100000
    #     5  3            3                   3     lion      Basel    100000
    #     6  1            1                   1   rabbit  Cambridge    100000
    #     7  2            2                   2  leopard   Shanghai    100000
    #     8  3            3                   3     lion      Basel    100000

    # :Example 2: Create a new column with an iterator which fills to the
    # column
    # size:

    # .. code-block:: python

    #     df.add_column("city_pop", range(3), fill_remaining=True)

    # :Output:

    # .. code-block:: python

    #        a  Bell__Chart  decorated-elephant  animals     cities  city_pop
    #     0  1            1                   1   rabbit  Cambridge         0
    #     1  2            2                   2  leopard   Shanghai         1
    #     2  3            3                   3     lion      Basel         2
    #     3  1            1                   1   rabbit  Cambridge         0
    #     4  2            2                   2  leopard   Shanghai         1
    #     5  3            3                   3     lion      Basel         2
    #     6  1            1                   1   rabbit  Cambridge         0
    #     7  2            2                   2  leopard   Shanghai         1
    #     8  3            3                   3     lion      Basel         2

    # :Example 3: Add new column based on mutation of other columns:

    # .. code-block:: python

    #     df.add_column("city_pop", df.Bell__Chart - 2 * df.a)

    # :Output:

    # .. code-block:: python

    #        a  Bell__Chart  decorated-elephant  animals     cities  city_pop
    #     0  1            1                   1   rabbit  Cambridge        -1
    #     1  2            2                   2  leopard   Shanghai        -2
    #     2  3            3                   3     lion      Basel        -3
    #     3  1            1                   1   rabbit  Cambridge        -1
    #     4  2            2                   2  leopard   Shanghai        -2
    #     5  3            3                   3     lion      Basel        -3
    #     6  1            1                   1   rabbit  Cambridge        -1
    #     7  2            2                   2  leopard   Shanghai        -2
    #     8  3            3                   3     lion      Basel        -3

    df = df.copy()
    check("column_name", column_name, [str])

    if column_name in df.columns:
        raise ValueError(
            f"Attempted to add column that already exists: " f"{column_name}."
        )

    nrows = df.shape[0]

    if hasattr(value, "__len__") and not isinstance(
        value, (str, bytes, bytearray)
    ):
        # if `value` is a list, ndarray, etc.
        if len(value) > nrows:
            raise ValueError(
                f"`values` has more elements than number of rows "
                f"in your `DataFrame`. vals: {len(value)}, "
                f"df: {nrows}"
            )
        if len(value) != nrows and not fill_remaining:
            raise ValueError(
                f"Attempted to add iterable of values with length"
                f" not equal to number of DataFrame rows"
            )

        if len(value) == 0:
            raise ValueError(
                f"Values has to be an iterable of minimum length 1"
            )
        len_value = len(value)
    elif fill_remaining:
        # relevant if a scalar val was passed, yet fill_remaining == True
        len_value = 1
        value = [value]

    nrows = df.shape[0]

    if fill_remaining:
        times_to_loop = int(np.ceil(nrows / len_value))

        fill_values = list(value) * times_to_loop

        df[column_name] = fill_values[:nrows]
    else:
        df[column_name] = value

    return df


@pf.register_dataframe_method
def add_columns(
    df: pd.DataFrame, fill_remaining: bool = False, **kwargs
) -> pd.DataFrame:
    """
    Add multiple columns to the dataframe.

    Method to augment `add_column` with ability to add multiple columns in
    one go. This replaces the need for multiple `add_column` calls.

    Usage is through supplying kwargs where the key is the col name and the
    values correspond to the values of the new DataFrame column.

    Values passed can be scalar or iterable (list, ndarray, etc.)

    Usage example:

    .. code-block:: python

        x = 3
        y = np.arange(0, 10)
        df = pd.DataFrame(...).add_columns(x=x, y=y)

    :param df: A pandas dataframe.
    :param fill_remaining: If value is a tuple or list that is smaller than
        the number of rows in the DataFrame, repeat the list or tuple
        (R-style) to the end of the DataFrame. (Passed to `add_column`)
    :param kwargs: column, value pairs which are looped through in
        `add_column` calls.
    :returns: A pandas DataFrame with added columns.
    """
    # Note: error checking can pretty much be handled in `add_column`

    for col_name, values in kwargs.items():
        df = df.add_column(col_name, values, fill_remaining=fill_remaining)

    return df


@pf.register_dataframe_method
def limit_column_characters(
    df: pd.DataFrame, column_length: int, col_separator: str = "_"
) -> pd.DataFrame:
    """
    Truncate column sizes to a specific length.

    Method chaining will truncate all columns to a given length and append
    a given separator character with the index of duplicate columns, except
    for the first distinct column name.

    :param df: A pandas dataframe.
    :param column_length: Character length for which to truncate all columns.
        The column separator value and number for duplicate column name does
        not contribute. Therefore, if all columns are truncated to 10
        characters, the first distinct column will be 10 characters and the
        remaining will be 12 characters (assuming a column separator of one
        character).
    :param col_separator: The separator to use for counting distinct column
        values. I think an underscore looks nicest, however a period is a
        common option as well. Supply an empty string (i.e. '') to remove the
        separator.
    :returns: A pandas DataFrame with truncated column lengths.
    """
    # :Example Setup:

    # .. code-block:: python

    #     import pandas as pd
    #     import janitor
    #     data_dict = {
    #         "really_long_name_for_a_column": range(10),
    #         "another_really_long_name_for_a_column": \
    #         [2 * item for item in range(10)],
    #         "another_really_longer_name_for_a_column": list("lllongname"),
    #         "this_is_getting_out_of_hand": list("longername"),
    #     }

    # :Example: Standard truncation:

    # .. code-block:: python

    #     example_dataframe = pd.DataFrame(data_dict)
    #     example_dataframe.limit_column_characters(7)

    # :Output:

    # .. code-block:: python

    #            really_  another another_1 this_is
    #     0        0        0         l       l
    #     1        1        2         l       o
    #     2        2        4         l       n
    #     3        3        6         o       g
    #     4        4        8         n       e
    #     5        5       10         g       r
    #     6        6       12         n       n
    #     7        7       14         a       a
    #     8        8       16         m       m
    #     9        9       18         e       e

    # :Example: Standard truncation with different separator character:

    # .. code-block:: python

    #     example_dataframe2 = pd.DataFrame(data_dict)
    #     example_dataframe2.limit_column_characters(7, ".")

    # .. code-block:: python

    #            really_  another another.1 this_is
    #     0        0        0         l       l
    #     1        1        2         l       o
    #     2        2        4         l       n
    #     3        3        6         o       g
    #     4        4        8         n       e
    #     5        5       10         g       r
    #     6        6       12         n       n
    #     7        7       14         a       a
    #     8        8       16         m       m
    #     9        9       18         e       e
    check("column_length", column_length, [int])
    check("col_separator", col_separator, [str])

    col_names = df.columns
    col_names = [col_name[:column_length] for col_name in col_names]

    col_name_set = set(col_names)
    col_name_count = dict()

    # If no columns are duplicates, we can skip the loops below.
    if len(col_name_set) == len(col_names):
        df.columns = col_names
        return df

    for col_name_to_check in col_name_set:
        count = 0
        for idx, col_name in enumerate(col_names):
            if col_name_to_check == col_name:
                col_name_count[idx] = count
                count += 1

    final_col_names = []
    for idx, col_name in enumerate(col_names):
        if col_name_count[idx] > 0:
            col_name_to_append = (
                col_name + col_separator + str(col_name_count[idx])
            )
            final_col_names.append(col_name_to_append)
        else:
            final_col_names.append(col_name)

    df.columns = final_col_names
    return df


@pf.register_dataframe_method
def row_to_names(
<<<<<<< HEAD
    df,
    row_number: int = 0,
=======
    df: pd.DataFrame,
    row_number: int = None,
>>>>>>> 5e3f77d9
    remove_row: bool = False,
    remove_rows_above: bool = False,
) -> pd.DataFrame:
    """
    Elevates a row to be the column names of a DataFrame.

    Contains options to remove the elevated row from the DataFrame along with
    removing the rows above the selected row.

    Method chaining usage:

    .. code-block:: python

        df = (
            pd.DataFrame(...)
            .row_to_names(
                row_number=0,
                remove_row=False,
                remove_rows_above=False,
            )
        )

    :param df: A pandas DataFrame.
    :param row_number: The row containing the variable names
    :param remove_row: Whether the row should be removed from the DataFrame.
        Defaults to False.
    :param remove_rows_above: Whether the rows above the selected row should
        be removed from the DataFrame. Defaults to False.
    :returns: A pandas DataFrame with set column names.
    """
    # :Setup:

    # .. code-block:: python

    #     import pandas as pd
    #     import janitor
    #     data_dict = {
    #         "a": [1, 2, 3] * 3,
    #         "Bell__Chart": [1, 2, 3] * 3,
    #         "decorated-elephant": [1, 2, 3] * 3,
    #         "animals": ["rabbit", "leopard", "lion"] * 3,
    #         "cities": ["Cambridge", "Shanghai", "Basel"] * 3
    #     }

    # :Example: Move first row to column names:

    # .. code-block:: python

    #     example_dataframe = pd.DataFrame(data_dict)
    #     example_dataframe.row_to_names(0)

    # :Output:

    # .. code-block:: python

    #        1  1  1   rabbit  Cambridge
    #     0  1  1  1   rabbit  Cambridge
    #     1  2  2  2  leopard   Shanghai
    #     2  3  3  3     lion      Basel
    #     3  1  1  1   rabbit  Cambridge
    #     4  2  2  2  leopard   Shanghai
    #     5  3  3  3     lion      Basel
    #     6  1  1  1   rabbit  Cambridge
    #     7  2  2  2  leopard   Shanghai

    # :Example: Move first row to column names and remove row:

    # .. code-block:: python

    #     example_dataframe = pd.DataFrame(data_dict)
    #     example_dataframe.row_to_names(0, remove_row=True)

    # :Output:

    # .. code-block:: python

    #        1  1  1   rabbit  Cambridge
    #     1  2  2  2  leopard   Shanghai
    #     2  3  3  3     lion      Basel
    #     3  1  1  1   rabbit  Cambridge
    #     4  2  2  2  leopard   Shanghai
    #     5  3  3  3     lion      Basel
    #     6  1  1  1   rabbit  Cambridge
    #     7  2  2  2  leopard   Shanghai
    #     8  3  3  3     lion      Basel

    # :Example: Move first row to column names, remove row, \
    # and remove rows above selected row:

    # .. code-block:: python

    #     example_dataframe = pd.DataFrame(data_dict)
    #     example_dataframe.row_to_names(2, remove_row=True, \
    #         remove_rows_above=True)

    # :Output:

    # .. code-block:: python

    #        3  3  3     lion      Basel
    #     3  1  1  1   rabbit  Cambridge
    #     4  2  2  2  leopard   Shanghai
    #     5  3  3  3     lion      Basel
    #     6  1  1  1   rabbit  Cambridge
    #     7  2  2  2  leopard   Shanghai
    #     8  3  3  3     lion      Basel

    check("row_number", row_number, [int])

    df.columns = df.iloc[row_number, :]
    df.columns.name = None

    if remove_row:
        df = df.drop(df.index[row_number])

    if remove_rows_above:
        df = df.drop(df.index[range(row_number)])

    return df


@pf.register_dataframe_method
@deprecated_alias(col_name="column_name")
def round_to_fraction(
    df: pd.DataFrame,
    column_name=None,
    denominator: float = None,
    digits: float = np.inf,
) -> pd.DataFrame:
    """
    Round all values in a column to a fraction.

    Taken from https://github.com/sfirke/janitor/issues/235.

    Also, optionally round to a specified number of digits.

    Method-chaining usage:

    .. code-block:: python

        # Round to two decimal places
        df = pd.DataFrame(...).round_to_fraction('a', 2)

    :param df: A pandas dataframe.
    :param column_name: Name of column to round to fraction.
    :param denominator: The denominator of the fraction for rounding
    :param digits: The number of digits for rounding after rounding to the
        fraction. Default is np.inf (i.e. no subsequent rounding)
    :returns: A pandas DataFrame with a column's values rounded.
    """
    # NOTE: THESE EXAMPLES SHOULD BE MOVED TO NOTEBOOKS.
    #     :Example Setup:

    # .. code-block:: python

    #     import pandas as pd
    #     import janitor
    #     data_dict = {
    #         "a": [1.23452345, 2.456234, 3.2346125] * 3,
    #         "Bell__Chart": [1/3, 2/7, 3/2] * 3,
    #         "decorated-elephant": [1/234, 2/13, 3/167] * 3,
    #         "animals": ["rabbit", "leopard", "lion"] * 3,
    #         "cities": ["Cambridge", "Shanghai", "Basel"] * 3,
    #     }

    # :Example: Rounding the first column to the nearest half:

    # .. code-block:: python

    # :Output:

    # .. code-block:: python

    #          a  Bell__Chart  decorated-elephant  animals     cities
    #     0  1.0     0.333333            0.004274   rabbit  Cambridge
    #     1  2.5     0.285714            0.153846  leopard   Shanghai
    #     2  3.0     1.500000            0.017964     lion      Basel
    #     3  1.0     0.333333            0.004274   rabbit  Cambridge
    #     4  2.5     0.285714            0.153846  leopard   Shanghai
    #     5  3.0     1.500000            0.017964     lion      Basel
    #     6  1.0     0.333333            0.004274   rabbit  Cambridge
    #     7  2.5     0.285714            0.153846  leopard   Shanghai
    #     8  3.0     1.500000            0.017964     lion      Basel

    # :Example: Rounding the first column to nearest third:

    # .. code-block:: python

    #     example_dataframe2 = pd.DataFrame(data_dict)
    #     example_dataframe2.limit_column_characters('a', 3)

    # :Output:

    # .. code-block:: python

    #               a  Bell__Chart  decorated-elephant  animals     cities
    #     0  1.333333     0.333333            0.004274   rabbit  Cambridge
    #     1  2.333333     0.285714            0.153846  leopard   Shanghai
    #     2  3.333333     1.500000            0.017964     lion      Basel
    #     3  1.333333     0.333333            0.004274   rabbit  Cambridge
    #     4  2.333333     0.285714            0.153846  leopard   Shanghai
    #     5  3.333333     1.500000            0.017964     lion      Basel
    #     6  1.333333     0.333333            0.004274   rabbit  Cambridge
    #     7  2.333333     0.285714            0.153846  leopard   Shanghai
    #     8  3.333333     1.500000            0.017964     lion      Basel

    # :Example 3: Rounding the first column to the nearest third and rounding \
    # each value to the 10,000th place:

    # .. code-block:: python

    #     example_dataframe2 = pd.DataFrame(data_dict)
    #     example_dataframe2.limit_column_characters('a', 3, 4)

    # :Output:

    # .. code-block:: python

    #             a  Bell__Chart  decorated-elephant  animals     cities
    #     0  1.3333     0.333333            0.004274   rabbit  Cambridge
    #     1  2.3333     0.285714            0.153846  leopard   Shanghai
    #     2  3.3333     1.500000            0.017964     lion      Basel
    #     3  1.3333     0.333333            0.004274   rabbit  Cambridge
    #     4  2.3333     0.285714            0.153846  leopard   Shanghai
    #     5  3.3333     1.500000            0.017964     lion      Basel
    #     6  1.3333     0.333333            0.004274   rabbit  Cambridge
    #     7  2.3333     0.285714            0.153846  leopard   Shanghai
    #     8  3.3333     1.500000            0.017964     lion      Basel

    if denominator:
        check("denominator", denominator, [float, int])

    if digits:
        check("digits", digits, [float, int])

    def _round_to_fraction(number, denominator, digits=np.inf):
        num = round(number * denominator, 0) / denominator
        if not np.isinf(digits):
            num = round(num, digits)
        return num

    _round_to_fraction_partial = partial(
        _round_to_fraction, denominator=denominator, digits=digits
    )

    df[column_name] = df[column_name].apply(_round_to_fraction_partial)

    return df


@pf.register_dataframe_method
@deprecated_alias(col_name="column_name", dest_col_name="dest_column_name")
def transform_column(
    df: pd.DataFrame, column_name, function: Callable, dest_column_name=None
) -> pd.DataFrame:
    """
    Transform the given column in-place using the provided function.

    Let's say we wanted to apply a log10 transform a column of data.

    Originally one would write code like this:

    .. code-block:: python

        # YOU NO LONGER NEED TO WRITE THIS!
        df[column_name] = df[column_name].apply(function)

    With the method chaining syntax, we can do the following instead:

    .. code-block:: python

        df = (
            pd.DataFrame(...)
            .transform_column(column_name, function)
        )

    With the functional syntax:

    .. code-block:: python

        df = pd.DataFrame(...)
        df = transform_column(df, column_name, function)

    :param df: A pandas DataFrame.
    :param column_name: The column to transform.
    :param function: A function to apply on the column.
    :param dest_column_name: The column name to store the transformation result
        in. By default, replaces contents of original column.
    :returns: A pandas DataFrame with a transformed column.
    """
    if dest_column_name is None:
        dest_column_name = column_name

    df[dest_column_name] = df[column_name].apply(function)
    return df


@pf.register_dataframe_method
@deprecated_alias(columns="column_names", new_names="new_column_names")
def transform_columns(
    df: pd.DataFrame,
    column_names: Union[List, Tuple],
    function: Callable,
    suffix: str = None,
    new_column_names: Dict[str, str] = None,
) -> pd.DataFrame:
    """
    Transform multiple columns through the same transformation.

    Super syntactic sugar!

    Basically wraps `transform_column` and calls it repeatedly over all column
    names provided.

    User can optionally supply either a suffix to create a new set of columns
    with the specified suffix, or provide a dictionary mapping each original
    column name to its corresponding new column name.

    A few examples below. Firstly, to just log10 transform a list of columns
    without creating new columns to hold the transformed values:

    .. code-block:: python

        df = (
            pd.DataFrame(...)
            .transform_columns(['col1', 'col2', 'col3'], np.log10)
        )

    Secondly, to add a '_log' suffix when creating a new column, which we think
    is going to be the most common use case:

    .. code-block:: python

        df = (
            pd.DataFrame(...)
            .transform_columns(
                ['col1', 'col2', 'col3'],
                np.log10,
                suffix="_log"
            )
        )

    Finally, to provide new names explicitly:

    .. code-block:: python

        df = (
            pd.DataFrame(...)
            .transform_column(
                ['col1', 'col2', 'col3'],
                np.log10,
                new_column_names={
                    'col1': 'transform1',
                    'col2': 'transform2',
                    'col3': 'transform3',
                    }
                )
        )

    :param df: A pandas DataFrame.
    :param column_names: An iterable of columns to transform.
    :param function: A function to apply on each column.
    :param suffix: (optional) Suffix to use when creating new columns to hold
        the transformed values.
    :param new_column_names: (optional) An explicit mapping of old column names
        to new column names.
    :returns: A pandas DataFrame with transformed columns.
    """
    dest_column_names = dict(zip(column_names, column_names))

    check("column_names", column_names, [list, tuple])

    if suffix is not None and new_column_names is not None:
        raise ValueError(
            "only one of suffix or new_column_names should be specified"
        )

    if suffix:  # If suffix is specified...
        check("suffix", suffix, [str])
        for col in column_names:
            dest_column_names[col] = col + suffix

    if new_column_names:  # If new_column_names is specified...
        check("new_column_names", new_column_names, [dict])
        dest_column_names = new_column_names

    # Now, transform columns.
    for old_col, new_col in dest_column_names.items():
        df = transform_column(df, old_col, function, new_col)

    return df


@pf.register_dataframe_method
@deprecated_alias(col_name="column_name")
def min_max_scale(
    df: pd.DataFrame,
    old_min=None,
    old_max=None,
    column_name=None,
    new_min=0,
    new_max=1,
) -> pd.DataFrame:
    """
    Scales data to between a minimum and maximum value.

    If `minimum` and `maximum` are provided, the true min/max of the
    `DataFrame` or column is ignored in the scaling process and replaced with
    these values, instead.

    One can optionally set a new target minimum and maximum value using the
    `new_min` and `new_max` keyword arguments. This will result in the
    transformed data being bounded between `new_min` and `new_max`.

    If a particular column name is specified, then only that column of data
    are scaled. Otherwise, the entire dataframe is scaled.

    Method chaining example:

    .. code-block:: python

        df = pd.DataFrame(...).min_max_scale(column_name="a")

    Setting custom minimum and maximum:

    .. code-block:: python

        df = (
            pd.DataFrame(...)
            .min_max_scale(
                column_name="a",
                new_min=2,
                new_max=10
            )
        )

    Setting a min and max that is not based on the data, while applying to
    entire dataframe:

    .. code-block:: python

        df = (
            pd.DataFrame(...)
            .min_max_scale(
                old_min=0,
                old_max=14,
                new_min=0,
                new_max=1,
            )
        )

    The aforementioned example might be applied to something like scaling the
    isoelectric points of amino acids. While technically they range from
    approx 3-10, we can also think of them on the pH scale which ranges from
    1 to 14. Hence, 3 gets scaled not to 0 but approx. 0.15 instead, while 10
    gets scaled to approx. 0.69 instead.

    :param df: A pandas DataFrame.
    :param old_min, old_max (optional): Overrides for the current minimum and
        maximum values of the data to be transformed.
    :param new_min, new_max (optional): The minimum and maximum values of the
        data after it has been scaled.
    :param column_name (optional): The column on which to perform scaling.
    :returns: A pandas DataFrame with scaled data.
    """
    if (
        (old_min is not None)
        and (old_max is not None)
        and (old_max <= old_min)
    ):
        raise ValueError("`old_max` should be greater than `old_max`")

    if new_max <= new_min:
        raise ValueError("`new_max` should be greater than `new_min`")

    new_range = new_max - new_min

    if column_name:
        if old_min is None:
            old_min = df[column_name].min()
        if old_max is None:
            old_max = df[column_name].max()
        old_range = old_max - old_min
        df[column_name] = (
            df[column_name] - old_min
        ) * new_range / old_range + new_min
    else:
        if old_min is None:
            old_min = df.min().min()
        if old_max is None:
            old_max = df.max().max()
        old_range = old_max - old_min
        df = (df - old_min) * new_range / old_range + new_min
    return df


@pf.register_dataframe_method
def collapse_levels(df: pd.DataFrame, sep: str = "_") -> pd.DataFrame:
    """
    Flatten multi-level column dataframe to a single level.

    Given a `DataFrame` containing multi-level columns, flatten to single-
    level by string-joining the column labels in each level.

    After a `groupby` / `aggregate` operation where `.agg()` is passed a
    list of multiple aggregation functions, a multi-level `DataFrame` is
    returned with the name of the function applied in the second level.

    It is sometimes convenient for later indexing to flatten out this
    multi-level configuration back into a single level. This function does
    this through a simple string-joining of all the names across different
    levels in a single column.

    Method chaining example given two value columns `['max_speed', 'type']`:

    .. code-block:: python

        data = {"class": ["bird", "bird", "bird", "mammal", "mammal"],
                "max_speed": [389, 389, 24, 80, 21],
                "type": ["falcon", "falcon", "parrot", "Lion", "Monkey"]}

        df = (
            pd.DataFrame(data)
                .groupby('class')
                .agg(['mean', 'median'])
                .collapse_levels(sep='_')
        )

    Before applying ``.collapse_levels``, the ``.agg`` operation returns a
    multi-level column `DataFrame` whose columns are (level 1, level 2):

    .. code-block:: python

        [('class', ''), ('max_speed', 'mean'), ('max_speed', 'median'),
        ('type', 'mean'), ('type', 'median')]

    ``.collapse_levels`` then flattens the column names to:

    .. code-block:: python

        ['class', 'max_speed_mean', 'max_speed_median',
        'type_mean', 'type_median']

    :param df: A pandas DataFrame.
    :param sep: String separator used to join the column level names
    :returns: A flattened pandas DataFrame.
    """
    check("sep", sep, [str])

    # if already single-level, just return the DataFrame
    if not isinstance(df.columns.values[0], tuple):
        return df

    df.columns = [
        sep.join([str(el) for el in tup if str(el) != ""])
        for tup in df.columns.values
    ]

    return df


@pf.register_dataframe_method
def reset_index_inplace(df: pd.DataFrame, *args, **kwargs) -> pd.DataFrame:
    """
    Return the dataframe with an inplace resetting of the index.

    Compared to non-inplace resetting, this avoids data copying, thus
    providing a potential speedup.

    In Pandas, `reset_index()`, when used in place, does not return a
    `DataFrame`, preventing this option's usage in the function-chaining
    scheme. `reset_index_inplace()` provides one the ability to save
    computation time and memory while still being able to use the chaining
    syntax core to pyjanitor. This function, therefore, is the chaining
    equivalent of:

    .. code-block:: python

        data = {"class": ["bird", "bird", "bird", "mammal", "mammal"],
                "max_speed": [389, 389, 24, 80, 21],
                "index": ["falcon", "falcon", "parrot", "Lion", "Monkey"]}

        df = (
            pd.DataFrame(data).set_index("index")
                .drop_duplicates()
        )

        df.reset_index(inplace=True)

    instead, being called simply as:

    .. code-block:: python

        df = (
            pd.DataFrame(data).set_index("index")
                .drop_duplicates()
                .reset_index_inplace()
        )

    All supplied parameters are sent directly to `DataFrame.reset_index()`.

    :param df: A pandas DataFrame.
    :param args: Arguments supplied to `DataFrame.reset_index()`
    :param kwargs: Arguments supplied to `DataFrame.reset_index()`
    :returns: A pandas DataFrame with reset indexes.
    """
    # Deprecation Warning
    warnings.warn(
        "reset_index_inplace will be deprecated in the "
        "upcoming 0.18 release. Use .reset_index() instead",
        DeprecationWarning,
    )

    kwargs.update(inplace=True)

    df.reset_index(*args, **kwargs)
    return df


def check(varname: str, value, expected_types: list):
    """
    One-liner syntactic sugar for checking types.

    Should be used like this::

        check('x', x, [int, float])

    :param varname: The name of the variable.
    :param value: The value of the varname.
    :param expected_types: The types we expect the item to be.
    :returns: TypeError if data is not the expected type.
    """
    is_expected_type = False
    for t in expected_types:
        if isinstance(value, t):
            is_expected_type = True
            break

    if not is_expected_type:
        raise TypeError(
            "{varname} should be one of {expected_types}".format(
                varname=varname, expected_types=expected_types
            )
        )


def _clean_accounting_column(x: str) -> float:
    """
    Perform the logic for the `cleaning_style == "accounting"` attribute.

    This is a private function, not intended to be used outside of
    ``currency_column_to_numeric``.

    It is intended to be used in a pandas `apply` method.

    :returns: An object with a cleaned column.
    """
    y = x.strip()
    y = y.replace(",", "")
    y = y.replace(")", "")
    y = y.replace("(", "-")
    if y == "-":
        return 0.00
    return float(y)


def _currency_column_to_numeric(x, cast_non_numeric=None) -> str:
    """
    Perform logic for changing cell values.

    This is a private function intended to be used only in
    ``currency_column_to_numeric``.

    It is intended to be used in a pandas `apply` method, after being passed
    through `partial`.
    """
    acceptable_currency_characters = {
        "-",
        ".",
        "1",
        "2",
        "3",
        "4",
        "5",
        "6",
        "7",
        "8",
        "9",
        "0",
    }
    if len(x) == 0:
        return "ORIGINAL_NA"

    if cast_non_numeric:
        if x in cast_non_numeric.keys():
            check(
                "{%r: %r}" % (x, str(cast_non_numeric[x])),
                cast_non_numeric[x],
                [int, float],
            )
            return cast_non_numeric[x]
        else:
            return "".join(i for i in x if i in acceptable_currency_characters)
    else:
        return "".join(i for i in x if i in acceptable_currency_characters)


def _replace_empty_string_with_none(x):
    if isinstance(x, int):
        return x

    elif isinstance(x, float):
        return x

    elif len(x):
        return x


def _replace_original_empty_string_with_none(x):
    if x != "ORIGINAL_NA":
        return x


@pf.register_dataframe_method
@deprecated_alias(col_name="column_name", type="cleaning_style")
def currency_column_to_numeric(
    df: pd.DataFrame,
    column_name,
    cleaning_style: str = None,
    cast_non_numeric: dict = None,
    fill_all_non_numeric: float = None,
    remove_non_numeric: bool = False,
) -> pd.DataFrame:
    """
    Convert currency column to numeric.

    This method allows one to take a column containing currency values,
    inadvertently imported as a string, and cast it as a float. This is
    usually the case when reading CSV files that were modified in Excel.
    Empty strings (i.e. `''`) are retained as `NaN` values.

    :param df: The DataFrame
    :param column_name: The column to modify
    :param cleaning_style: What style of cleaning to perform. If None, standard
        cleaning is applied. Options are: 'accounting'.
    :param cast_non_numeric: A dict of how to coerce certain strings. For
        example, if there are values of 'REORDER' in the DataFrame,
        {'REORDER': 0} will cast all instances of 'REORDER' to 0.
    :param fill_all_non_numeric: Similar to `cast_non_numeric`, but fills all
        strings to the same value. For example,  fill_all_non_numeric=1, will
        make everything that doesn't coerce to a currency 1.
    :param remove_non_numeric: Will remove rows of a DataFrame that contain
        non-numeric values in the `column_name` column. Defaults to `False`.
    :returns: A mutated DataFrame.
    """
    # TODO: Convert this to a notebook.
    # :Example Setup:

    # .. code-block:: python

    #     import pandas as pd
    #     import janitor
    #     data = {
    #         "a": ["-$1.00", "", "REPAY"] * 2 + ["$23.00", "",
    # "Other Account"],
    #         "Bell__Chart": [1.234_523_45, 2.456_234, 3.234_612_5] * 3,
    #         "decorated-elephant": [1, 2, 3] * 3,
    #         "animals@#$%^": ["rabbit", "leopard", "lion"] * 3,
    #         "cities": ["Cambridge", "Shanghai", "Basel"] * 3,
    #     }
    #     df = pd.DataFrame(data)

    # :Example 1: Coerce numeric values in column to float:

    # .. code-block:: python

    #     df.currency_column_to_numeric("a")

    # :Output:

    # .. code-block:: python

    #           a  Bell__Chart  decorated-elephant animals@#$%^     cities
    #     0  -1.0     1.234523                   1       rabbit  Cambridge
    #     1   NaN     2.456234                   2      leopard   Shanghai
    #     2   NaN     3.234612                   3         lion      Basel
    #     3  -1.0     1.234523                   1       rabbit  Cambridge
    #     4   NaN     2.456234                   2      leopard   Shanghai
    #     5   NaN     3.234612                   3         lion      Basel
    #     6  23.0     1.234523                   1       rabbit  Cambridge
    #     7   NaN     2.456234                   2      leopard   Shanghai
    #     8   NaN     3.234612                   3         lion      Basel

    # :Example 2: Coerce numeric values in column to float, and replace a
    # string\
    # value with a specific value:

    # .. code-block:: python

    #     cast_non_numeric = {"REPAY": 22}
    #     df.currency_column_to_numeric("a", cast_non_numeric=cast_non_numeric)

    # :Output:

    # .. code-block:: python

    #           a  Bell__Chart  decorated-elephant animals@#$%^     cities
    #     0  -1.0     1.234523                   1       rabbit  Cambridge
    #     1   NaN     2.456234                   2      leopard   Shanghai
    #     2  22.0     3.234612                   3         lion      Basel
    #     3  -1.0     1.234523                   1       rabbit  Cambridge
    #     4   NaN     2.456234                   2      leopard   Shanghai
    #     5  22.0     3.234612                   3         lion      Basel
    #     6  23.0     1.234523                   1       rabbit  Cambridge
    #     7   NaN     2.456234                   2      leopard   Shanghai
    #     8   NaN     3.234612                   3         lion      Basel

    # :Example 3: Coerce numeric values in column to float, and replace all\
    #     string value with a specific value:

    # .. code-block:: python

    #     df.currency_column_to_numeric("a", fill_all_non_numeric=35)

    # :Output:

    # .. code-block:: python

    #           a  Bell__Chart  decorated-elephant animals@#$%^     cities
    #     0  -1.0     1.234523                   1       rabbit  Cambridge
    #     1   NaN     2.456234                   2      leopard   Shanghai
    #     2  35.0     3.234612                   3         lion      Basel
    #     3  -1.0     1.234523                   1       rabbit  Cambridge
    #     4   NaN     2.456234                   2      leopard   Shanghai
    #     5  35.0     3.234612                   3         lion      Basel
    #     6  23.0     1.234523                   1       rabbit  Cambridge
    #     7   NaN     2.456234                   2      leopard   Shanghai
    #     8  35.0     3.234612                   3         lion      Basel

    # :Example 4: Coerce numeric values in column to float, replace a string\
    #     value with a specific value, and replace remaining string values
    # with\
    #     a specific value:

    # .. code-block:: python

    #     df.currency_column_to_numeric("a", cast_non_numeric=cast_non_numeric,
    #     fill_all_non_numeric=35)

    # :Output:

    # .. code-block:: python

    #           a  Bell__Chart  decorated-elephant animals@#$%^     cities
    #     0  -1.0     1.234523                   1       rabbit  Cambridge
    #     1   NaN     2.456234                   2      leopard   Shanghai
    #     2  22.0     3.234612                   3         lion      Basel
    #     3  -1.0     1.234523                   1       rabbit  Cambridge
    #     4   NaN     2.456234                   2      leopard   Shanghai
    #     5  22.0     3.234612                   3         lion      Basel
    #     6  23.0     1.234523                   1       rabbit  Cambridge
    #     7   NaN     2.456234                   2      leopard   Shanghai
    #     8  35.0     3.234612                   3         lion      Basel

    # :Example 5: Coerce numeric values in column to float, and remove string\
    #     values:

    # .. code-block:: python

    #     df.currency_column_to_numeric("a", remove_non_numeric=True)

    # :Output:

    # .. code-block:: python

    #           a  Bell__Chart  decorated-elephant animals@#$%^     cities
    #     0  -1.0     1.234523                   1       rabbit  Cambridge
    #     1   NaN     2.456234                   2      leopard   Shanghai
    #     3  -1.0     1.234523                   1       rabbit  Cambridge
    #     4   NaN     2.456234                   2      leopard   Shanghai
    #     6  23.0     1.234523                   1       rabbit  Cambridge
    #     7   NaN     2.456234                   2      leopard   Shanghai

    # :Example 6: Coerce numeric values in column to float, replace a string\
    #     value with a specific value, and remove remaining string values:

    # .. code-block:: python

    #     df.currency_column_to_numeric("a", cast_non_numeric=cast_non_numeric,
    #     remove_non_numeric=True)

    # :Output:

    # .. code-block:: python

    #           a  Bell__Chart  decorated-elephant animals@#$%^     cities
    #     0  -1.0     1.234523                   1       rabbit  Cambridge
    #     1   NaN     2.456234                   2      leopard   Shanghai
    #     2  22.0     3.234612                   3         lion      Basel
    #     3  -1.0     1.234523                   1       rabbit  Cambridge
    #     4   NaN     2.456234                   2      leopard   Shanghai
    #     5  22.0     3.234612                   3         lion      Basel
    #     6  23.0     1.234523                   1       rabbit  Cambridge
    #     7   NaN     2.456234                   2      leopard   Shanghai

    check("column_name", column_name, [str])

    column_series = df[column_name]
    if cleaning_style == "accounting":
        df.loc[:, column_name] = df[column_name].apply(
            _clean_accounting_column
        )
        return df

    if cast_non_numeric:
        check("cast_non_numeric", cast_non_numeric, [dict])

    _make_cc_patrial = partial(
        _currency_column_to_numeric, cast_non_numeric=cast_non_numeric
    )

    column_series = column_series.apply(_make_cc_patrial)

    if remove_non_numeric:
        df = df.loc[column_series != "", :]

    # _replace_empty_string_with_none is applied here after the check on
    # remove_non_numeric since "" is our indicator that a string was coerced
    # in the original column
    column_series = column_series.apply(_replace_empty_string_with_none)

    if fill_all_non_numeric is not None:
        check("fill_all_non_numeric", fill_all_non_numeric, [int, float])
        column_series = column_series.fillna(fill_all_non_numeric)

    column_series = column_series.apply(
        _replace_original_empty_string_with_none
    )

    df = df.assign(**{column_name: pd.to_numeric(column_series)})

    return df


@pf.register_dataframe_method
@deprecated_alias(search_cols="search_column_names")
def select_columns(
    df: pd.DataFrame, search_column_names: Iterable, invert: bool = False
) -> pd.DataFrame:
    """
    Method-chainable selection of columns.

    Optional ability to invert selection of columns available as well.

    Method-chaining example:

    .. code-block:: python

        df = pd.DataFrame(...).select_columns(['a', 'b', 'col_*'], invert=True)

    :param df: A pandas DataFrame.
    :param search_column_names: A list of column names or search strings to be
        used to select. Valid inputs include:
        1) an exact column name to look for
        2) a shell-style glob string (e.g., `*_thing_*`)
    :param invert: Whether or not to invert the selection.
        This will result in selection of the complement of the columns
        provided.
    :returns: A pandas DataFrame with the specified columns selected.
    """
    full_column_list = []

    for col in search_column_names:
        search_string = translate(col)
        columns = [col for col in df if re.match(search_string, col)]
        full_column_list.extend(columns)

    return (
        df.drop(columns=full_column_list) if invert else df[full_column_list]
    )


@pf.register_dataframe_method
@deprecated_alias(column="column_name")
@deprecated_alias(statistic="statistic_column_name")
def impute(
    df: pd.DataFrame, column_name, value=None, statistic_column_name=None
) -> pd.DataFrame:
    """
    Method-chainable imputation of values in a column.

    Underneath the hood, this function calls the ``.fillna()`` method available
    to every pandas.Series object.

    Method-chaining example:

    .. code-block:: python

        import numpy as np
        import pandas as pd
        import janitor

        data = {
            "a": [1, 2, 3],
            "sales": np.nan,
            "score": [np.nan, 3, 2]}
        df = (
            pd.DataFrame(data)
            # Impute null values with 0
            .impute(column_name='sales', value=0.0)
            # Impute null values with median
            .impute(column_name='score', statistic_column_name='median')
        )

    Either one of ``value`` or ``statistic_column_name`` should be provided.

    If ``value`` is provided, then all null values in the selected column will
        take on the value provided.

    If ``statistic_column_name`` is provided, then all null values in the
    selected column will take on the summary statistic value of other non-null
    values.

    Currently supported statistics include:

    - ``mean`` (also aliased by ``average``)
    - ``median``
    - ``mode``
    - ``minimum`` (also aliased by ``min``)
    - ``maximum`` (also aliased by ``max``)

    :param df: A pandas DataFrame
    :param column_name: The name of the column on which to impute values.
    :param value: (optional) The value to impute.
    :param statistic_column_name: (optional) The column statistic to impute.
    :returns: An imputed pandas DataFrame.
    """
    # Firstly, we check that only one of `value` or `statistic` are provided.
    if value is not None and statistic_column_name is not None:
        raise ValueError(
            "Only one of `value` or `statistic` should be provided"
        )

    # If statistic is provided, then we compute the relevant summary statistic
    # from the other data.
    funcs = {
        "mean": np.mean,
        "average": np.mean,  # aliased
        "median": np.median,
        "mode": mode,
        "minimum": np.min,
        "min": np.min,  # aliased
        "maximum": np.max,
        "max": np.max,  # aliased
    }
    if statistic_column_name is not None:
        # Check that the statistic keyword argument is one of the approved.
        if statistic_column_name not in funcs.keys():
            raise KeyError(f"`statistic` must be one of {funcs.keys()}")

        value = funcs[statistic_column_name](df[column_name].dropna().values)
        # special treatment for mode, because scipy stats mode returns a
        # moderesult object.
        if statistic_column_name is "mode":
            value = value.mode[0]

    # The code is architected this way - if `value` is not provided but
    # statistic is, we then overwrite the None value taken on by `value`, and
    # use it to set the imputation column.
    if value is not None:
        df[column_name] = df[column_name].fillna(value)
    return df


@pf.register_dataframe_method
def then(df: pd.DataFrame, func: Callable) -> pd.DataFrame:
    """
    Add an arbitrary function to run in the pyJanitor method chain.

    :param df: A pandas dataframe.
    :param func: A function you would like to run in the method chain.
        It should take one parameter and return one parameter, each being the
        DataFrame object. After that, do whatever you want in the middle.
        Go crazy.
    :returns: A pandas DataFrame.
    """
    df = func(df)
    return df


@pf.register_dataframe_method
@deprecated_alias(column="column_name")
def dropnotnull(df: pd.DataFrame, column_name) -> pd.DataFrame:
    """
    Drop rows that do not have null values in the given column.

    Example usage:

    .. code-block:: python

        df = pd.DataFrame(...).dropnotnull('column3')

    :param df: A pandas DataFrame.
    :param column_name: The column name to drop rows from.
    :returns: A pandas DataFrame with dropped rows.
    """
    return df[pd.isnull(df[column_name])]


@pf.register_dataframe_method
@deprecated_alias(column="column_name")
def find_replace(df: pd.DataFrame, column_name, mapper: Dict) -> pd.DataFrame:
    """
    Perform a find-and-replace action on a column of data.

    For example, let's say we have a column for which we want to replace all
    of the values 'a' with 1, 'b' with 2, 'c' with 3. We would use the
    following function call:

    .. code-block:: python

        df = (
            pd.DataFrame(...)
            .find_replace('column_name', {'a': 1, 'b': 2, 'c': 3})
        )

    This find-and-replace functionality does an exact match only. Hence,
    substring matches do not work. The value of a cell in the dataframe
    must be exactly 'a', 'b', or 'c', otherwise the replacement will not
    happen and the original data will be left in-place.

    :param df: A pandas DataFrame.
    :param column_name: The column on which the find/replace action is to be
        made.
    :param mapper: A dictionary that maps "thing to find" -> "thing to
        replace".
    :returns: A pandas DataFrame.
    """
    df[column_name] = df[column_name].apply(lambda x: mapper.get(x, x))
    return df


@pf.register_dataframe_method
@deprecated_alias(target_col="target_column_name")
def update_where(
    df: pd.DataFrame, conditions, target_column_name, target_val
) -> pd.DataFrame:
    """
    Add multiple conditions to update a column in the dataframe.

    Example usage:

    .. code-block:: python

        # The dataframe must be assigned to a variable first.
        data = {
            "a": [1, 2, 3] * 3,
            "Bell__Chart": [1, 2, 3] * 3,
            "decorated-elephant": [1, 2, 3] * 3,
            "animals": ["rabbit", "leopard", "lion"] * 3,
            "cities": ["Cambridge", "Shanghai", "Basel"] * 3,
        }
        df = pd.DataFrame(data)
        df = (
            df
            .update_where(
                condition=(df['column A'] == 'x') & (df['column B'] == 'y'),
                target_column_name='column C',
                target_val='z')
            )

    :param df: The pandas DataFrame object.
    :param conditions: conditions used to update a target column
        and target value
    :param target_column_name: Column to be updated
    :param target_val: Value to be updated
    :returns: An updated pandas DataFrame.
    """
    df.loc[conditions, target_column_name] = target_val
    return df


@pf.register_dataframe_method
@deprecated_alias(column="column_name")
def to_datetime(df: pd.DataFrame, column_name, **kwargs) -> pd.DataFrame:
    """
    Method-chainable to_datetime.

    Functional usage example:

    .. code-block:: python

        df = to_datetime(df, 'col1', format='%Y%m%d')

    Method chaining example:

    .. code-block:: python

        import pandas as pd
        import janitor
        df = pd.DataFrame(...).to_datetime('col1', format='%Y%m%d')

    :param df: A pandas DataFrame.
    :param column_name: Column name.
    :param kwargs: provide any kwargs that pd.to_datetime can take.
    :returns: A pandas DataFrame with updated datetime data.
    """
    df[column_name] = pd.to_datetime(df[column_name], **kwargs)

    return df


@pf.register_dataframe_method
@deprecated_alias(new_column="new_column_name", agg_column="agg_column_name")
def groupby_agg(
    df: pd.DataFrame,
    by: str,
    new_column_name,
    agg_column_name,
    agg: Union[Callable, str, List, Dict],
    axis: int = 0,
) -> pd.DataFrame:
    """
    Method-chain a groupby and a merge in a single step.

    Without this function, we would have to break out of method chaining:

    .. code-block:: python

        df_grp = df.groupby(...).agg(...)
        df = df.merge(df_grp, ...)

    Now, this function can be method-chained:

    .. code-block:: python

        import pandas as pd
        import janitor
        df = pd.DataFrame(...).groupby_agg(df,
                                           by='col1',
                                           agg='mean',
                                           new_column_name='col1_mean')

    :param df: A pandas DataFrame.
    :param by: Column(s) to groupby on, either a `str` or
               a `list` of `str`
    :param new_column_name: Name of the aggregation output column.
    :param agg_column_name: Name of the column to aggregate over.
    :param agg: How to aggregate.
    :param axis: Split along rows (0) or columns (1).
    :returns: A pandas DataFrame.
    """
    df_grp = (
        df.groupby(by, axis=axis)
        .agg(agg, axis=axis)
        .reset_index()
        .rename(columns={agg_column_name: new_column_name})
    )

    if isinstance(by, list) or isinstance(by, tuple):
        df_grp = df_grp[[*by, new_column_name]]
    else:
        df_grp = df_grp[[by, new_column_name]]

    df = df.merge(df_grp, on=by)

    return df


@pf.register_dataframe_accessor("data_description")
class DataDescription:
    """
    High-level description of data present in this DataFrame.

    This is a custom data accessor.

    TODO: add repr, fail on type error in desc
    """

    def __init__(self, data):
        """Initialize DataDescription class."""
        self._data = data
        self._desc = dict()

    def _get_data_df(self) -> pd.DataFrame:
        df = self._data

        data_dict = dict()
        data_dict["column_name"] = df.columns.tolist()
        data_dict["type"] = df.dtypes.tolist()
        data_dict["count"] = df.count().tolist()
        data_dict["pct_missing"] = (1 - (df.count() / len(df))).tolist()
        data_dict["description"] = [self._desc.get(c, "") for c in df.columns]

        return pd.DataFrame(data_dict).set_index("column_name")

    @property
    def df(self) -> pd.DataFrame:
        """Get a table of descriptive information in a DataFrame format."""
        return self._get_data_df()

    def display(self):
        """Print the table of descriptive information about this DataFrame."""
        print(self._get_data_df())

    def set_description(self, desc: Union[List, Dict]):
        """
        Update the description for each of the columns in the DataFrame.

        :param desc: The structure containing the descriptions to update
        """
        if isinstance(desc, list):
            assert len(desc) == len(self._data.columns)
            self._desc = dict(zip(self._data.columns, desc))

        elif isinstance(desc, dict):
            self._desc = desc


@pf.register_dataframe_method
@deprecated_alias(from_column="from_column_name", to_column="to_column_name")
def bin_numeric(
    df: pd.DataFrame,
    from_column_name,
    to_column_name,
    num_bins: int = 5,
    labels: str = None,
) -> pd.DataFrame:
    """
    Generate a new column that labels bins for a specified numeric column.

    Makes use of pandas cut() function to bin data of one column, generating a
    new column with the results.

    .. code-block:: python

        import pandas as pd
        import janitor
        df = (
            pd.DataFrame(...)
            .bin_numeric(
                from_column_name='col1',
                to_column_name='col1_binned',
                num_bins=3,
                labels=['1-2', '3-4', '5-6']
                )
        )

    :param df: A pandas DataFrame.
    :param from_column_name: The column whose data you want binned.
    :param to_column_name: The new column to be created with the binned data.
    :param num_bins: The number of bins to be utilized.
    :param labels: Optionally rename numeric bin ranges with labels. Number of
        label names must match number of bins specified.
    :return: A pandas DataFrame.
    """
    if not labels:
        df[str(to_column_name)] = pd.cut(
            df[str(from_column_name)], bins=num_bins
        )
    else:
        if not len(labels) == num_bins:
            raise ValueError(f"Number of labels must match number of bins.")

        df[str(to_column_name)] = pd.cut(
            df[str(from_column_name)], bins=num_bins, labels=labels
        )

    return df


@pf.register_dataframe_method
def drop_duplicate_columns(
    df: pd.DataFrame, column_name, nth_index: int = 0
) -> pd.DataFrame:
    """
    Remove a duplicated column specified by column_name, its index.

    Column order 0 is to remove the first column,
           order 1 is to remove the second column, and etc

    The corresponding tidyverse R's library is:
    `select(-<column_name>_<nth_index + 1>)`

    Method chaining example:

    .. code-block:: python

        df = pd.DataFrame({
            "a": range(10),
            "b": range(10),
            "A": range(10, 20),
            "a*": range(20, 30),
        }).clean_names(remove_special=True)

        # remove a duplicated second 'a' column
        df.drop_duplicate_columns(column_name="a", nth_index=1)



    :param df: A pandas DataFrame
    :param column_name: Column to be removed
    :param nth_index: Among the duplicated columns,
      select the nth column to drop.
    :return: A pandas DataFrame
    """
    cols = df.columns.to_list()
    col_indexes = [
        col_idx
        for col_idx, col_name in enumerate(cols)
        if col_name == column_name
    ]

    # given that a column could be duplicated,
    # user could opt based on its order
    removed_col_idx = col_indexes[nth_index]
    # get the column indexes without column that is being removed
    filtered_cols = [
        c_i for c_i, c_v in enumerate(cols) if c_i != removed_col_idx
    ]

    return df.iloc[:, filtered_cols]<|MERGE_RESOLUTION|>--- conflicted
+++ resolved
@@ -1,14 +1,4 @@
-<<<<<<< HEAD
-"""General purpose data cleaning functions."""
-import datetime as dt
-import re
-import warnings
-from fnmatch import translate
-from functools import partial, reduce
-from typing import Callable, Dict, Collection, List, Union
-=======
 """ General purpose data cleaning functions. """
->>>>>>> 5e3f77d9
 
 import datetime as dt
 import numpy as np
@@ -1186,16 +1176,11 @@
 @pf.register_dataframe_method
 @deprecated_alias(column="column_name")
 def filter_column_isin(
-<<<<<<< HEAD
     df: pd.DataFrame,
     column_name: str,
     iterable: Collection,
     complement: bool = False,
-):
-=======
-    df: pd.DataFrame, column_name, iterable: Iterable, complement: bool = False
 ) -> pd.DataFrame:
->>>>>>> 5e3f77d9
     """
     Filter a dataframe for values in a column that exist in another iterable.
 
@@ -1635,13 +1620,8 @@
 
 @pf.register_dataframe_method
 def row_to_names(
-<<<<<<< HEAD
     df,
     row_number: int = 0,
-=======
-    df: pd.DataFrame,
-    row_number: int = None,
->>>>>>> 5e3f77d9
     remove_row: bool = False,
     remove_rows_above: bool = False,
 ) -> pd.DataFrame:
