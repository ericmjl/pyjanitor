"""
Chemistry and cheminformatics-oriented data cleaning functions.
"""

import numpy as np
import pandas as pd
import pandas_flavor as pf

from typing import Union

from .utils import import_message, deprecated_alias

try:
    from rdkit import Chem, DataStructs
    from rdkit.Chem.rdMolDescriptors import (
        GetHashedMorganFingerprint,
        GetMorganFingerprintAsBitVect,
        CalcChi0n,
        CalcChi0v,
        CalcChi1n,
        CalcChi1v,
        CalcChi2n,
        CalcChi2v,
        CalcChi3n,
        CalcChi3v,
        CalcChi4n,
        CalcChi4v,
        CalcExactMolWt,
        CalcFractionCSP3,
        CalcHallKierAlpha,
        CalcKappa1,
        CalcKappa2,
        CalcKappa3,
        CalcLabuteASA,
        CalcNumAliphaticCarbocycles,
        CalcNumAliphaticHeterocycles,
        CalcNumAliphaticRings,
        CalcNumAmideBonds,
        CalcNumAromaticCarbocycles,
        CalcNumAromaticHeterocycles,
        CalcNumAromaticRings,
        CalcNumAtomStereoCenters,
        CalcNumBridgeheadAtoms,
        CalcNumHBA,
        CalcNumHBD,
        CalcNumHeteroatoms,
        CalcNumHeterocycles,
        CalcNumLipinskiHBA,
        CalcNumLipinskiHBD,
        CalcNumRings,
        CalcNumSaturatedCarbocycles,
        CalcNumSaturatedHeterocycles,
        CalcNumSaturatedRings,
        CalcNumSpiroAtoms,
        CalcNumUnspecifiedAtomStereoCenters,
        CalcTPSA,
        GetMACCSKeysFingerprint,
    )
except ImportError:
    import_message("chemistry", "rdkit", "conda install -c rdkit rdkit")

try:
    from tqdm import tqdm
    from tqdm import tqdm_notebook as tqdmn
except ImportError:
    import_message("chemistry", "tqdm", "conda install -c conda-forge tqdm")


@pf.register_dataframe_method
@deprecated_alias(smiles_col="smiles_column_name", mols_col="mols_column_name")
def smiles2mol(
    df: pd.DataFrame,
    smiles_column_name: str,
    mols_column_name: str,
    drop_nulls: bool = True,
    progressbar: Union[None, str] = None,
) -> pd.DataFrame:
    """
    Convert a column of SMILES strings into RDKit Mol objects.

    Automatically drops invalid SMILES, as determined by RDKIT.

    Method chaining usage:

    .. code-block:: python

        df = (
            pd.DataFrame(...)
            .smiles2mol(smiles_column_name='smiles', mols_column_name='mols')
        )

    A progressbar can be optionally used.

    - Pass in "notebook" to show a tqdm notebook progressbar. (ipywidgets must
      be enabled with your Jupyter installation.)
    - Pass in "terminal" to show a tqdm progressbar. Better suited for use
      with scripts.
    - "none" is the default value - progress bar will be not be shown.

    :param df: pandas DataFrame.
    :param smiles_column_name: Name of column that holds the SMILES strings.
    :param mols_column_name: Name to be given to the new mols column.
    :param drop_nulls: Whether to drop rows whose mols failed to be
        constructed.
    :param progressbar: Whether to show a progressbar or not.
    """
    valid_progress = ["notebook", "terminal", None]
    if progressbar not in valid_progress:
        raise ValueError(f"progressbar kwarg must be one of {valid_progress}")

    if progressbar is None:
        df[mols_column_name] = df[smiles_column_name].apply(
            lambda x: Chem.MolFromSmiles(x)
        )
    else:
        if progressbar == "notebook":
            tqdmn().pandas(desc="mols")
        elif progressbar == "terminal":
            tqdm.pandas(desc="mols")
        df[mols_column_name] = df[smiles_column_name].progress_apply(
            lambda x: Chem.MolFromSmiles(x)
        )

    if drop_nulls:
        df.dropna(subset=[mols_column_name], inplace=True)
    df.reset_index(inplace=True, drop=True)
    return df


@pf.register_dataframe_method
@deprecated_alias(mols_col="mols_column_name")
def morgan_fingerprint(
    df: pd.DataFrame,
    mols_column_name: str,
    radius: int = 3,
    nbits: int = 2048,
    kind: str = "counts",
) -> pd.DataFrame:
    """
    Convert a column of RDKIT Mol objects into Morgan Fingerprints.

    Returns a new dataframe without any of the original data. This is
    intentional, as Morgan fingerprints are usually high-dimensional
    features.

    Method chaining usage:

    .. code-block:: python

        df = pd.DataFrame(...)
        morgans = df.morgan_fingerprint(mols_column_name='mols', radius=3,
                                        nbits=2048)

    If you wish to join the Morgans back into the original dataframe, this
    can be accomplished by doing a `join`, becuase the indices are
    preserved:

    ..code-block:: python

        joined = df.join(morgans)

    :param df: A pandas DataFrame.
    :param mols_column_name: The name of the column that has the RDKIT
        mol objects
    :param radius: Radius of Morgan fingerprints. Defaults to 3.
    :param nbits: The length of the fingerprints. Defaults to 2048.
    :param kind: Whether to return counts or bits. Defaults to counts.
    :returns: A pandas DataFrame
    """
    acceptable_kinds = ["counts", "bits"]
    if kind not in acceptable_kinds:
        raise ValueError(f"`kind` must be one of {acceptable_kinds}")

    if kind == "bits":
        fps = [
            GetMorganFingerprintAsBitVect(m, radius, nbits)
            for m in df[mols_column_name]
        ]
    elif kind == "counts":
        fps = [
            GetHashedMorganFingerprint(m, radius, nbits)
            for m in df[mols_column_name]
        ]

    np_fps = []
    for fp in fps:
        arr = np.zeros((1,))
        DataStructs.ConvertToNumpyArray(fp, arr)
        np_fps.append(arr)
    np_fps = np.vstack(np_fps)
    fpdf = pd.DataFrame(np_fps)
    fpdf.index = df.index
    return fpdf


@pf.register_dataframe_method
@deprecated_alias(mols_col="mols_column_name")
def molecular_descriptors(
    df: pd.DataFrame, mols_column_name: str
) -> pd.DataFrame:
    """"
    Convert a column of RDKIT mol objects into a Pandas DataFrame
    of molecular descriptors.

    Returns a new dataframe without any of the original data. This is
    intentional to leave the user only with the data requested.

    The molecular descriptors are from the rdkit.Chem.rdMolDescriptors:
        Chi0n, Chi0v, Chi1n, Chi1v, Chi2n, Chi2v, Chi3n, Chi3v,
        Chi4n, Chi4v, ExactMolWt, FractionCSP3, HallKierAlpha, Kappa1,
        Kappa2, Kappa3, LabuteASA, NumAliphaticCarbocycles,
        NumAliphaticHeterocycles, NumAliphaticRings, NumAmideBonds,
        NumAromaticCarbocycles, NumAromaticHeterocycles, NumAromaticRings,
        NumAtomStereoCenters, NumBridgeheadAtoms, NumHBA, NumHBD,
        NumHeteroatoms, NumHeterocycles, NumLipinskiHBA, NumLipinskiHBD,
        NumRings, NumSaturatedCarbocycles, NumSaturatedHeterocycles,
        NumSaturatedRings, NumSpiroAtoms, NumUnspecifiedAtomStereoCenters,
        TPSA.

     Method chaining usage:

    .. code-block:: python

        df = pd.DataFrame(...)
        mol_desc = df.molecular_descriptors(mols_column_name='mols')

    If you wish to join the molecular descriptors back into the original
    dataframe, this can be accomplished by doing a `join`,
    because the indices are preserved:

    ..code-block:: python

        joined = df.join(mol_desc)

    :param df: A pandas DataFrame.
<<<<<<< HEAD
    :mols_column_name: The name of the column that has the RDKIT mol objects.
=======
    :param mols_col: The name of the column that has the RDKIT mol objects.
>>>>>>> 9440cd31
    :returns: A pandas DataFrame
    """
    descriptors = [
        CalcChi0n,
        CalcChi0v,
        CalcChi1n,
        CalcChi1v,
        CalcChi2n,
        CalcChi2v,
        CalcChi3n,
        CalcChi3v,
        CalcChi4n,
        CalcChi4v,
        CalcExactMolWt,
        CalcFractionCSP3,
        CalcHallKierAlpha,
        CalcKappa1,
        CalcKappa2,
        CalcKappa3,
        CalcLabuteASA,
        CalcNumAliphaticCarbocycles,
        CalcNumAliphaticHeterocycles,
        CalcNumAliphaticRings,
        CalcNumAmideBonds,
        CalcNumAromaticCarbocycles,
        CalcNumAromaticHeterocycles,
        CalcNumAromaticRings,
        CalcNumAtomStereoCenters,
        CalcNumBridgeheadAtoms,
        CalcNumHBA,
        CalcNumHBD,
        CalcNumHeteroatoms,
        CalcNumHeterocycles,
        CalcNumLipinskiHBA,
        CalcNumLipinskiHBD,
        CalcNumRings,
        CalcNumSaturatedCarbocycles,
        CalcNumSaturatedHeterocycles,
        CalcNumSaturatedRings,
        CalcNumSpiroAtoms,
        CalcNumUnspecifiedAtomStereoCenters,
        CalcTPSA,
    ]
    descriptors_mapping = {f.__name__.strip("Calc"): f for f in descriptors}

    feats = dict()
<<<<<<< HEAD
    for name, func in descriptors.items():
        feats[name] = [func(m) for m in df[mols_column_name]]
=======
    for name, func in descriptors_mapping.items():
        feats[name] = [func(m) for m in df[mols_col]]
>>>>>>> 9440cd31
    return pd.DataFrame(feats)


@pf.register_dataframe_method
@deprecated_alias(mols_col="mols_column_name")
def maccs_keys_fingerprint(
    df: pd.DataFrame, mols_column_name: str
) -> pd.DataFrame:
    """
    Convert a column of RDKIT mol objects into MACCS Keys Fingeprints.

    Returns a new dataframe without any of the original data.
    This is intentional to leave the user with the data requested.

    Method chaining usage:

    .. code-block:: python

        df = pd.DataFrame(...)
        maccs = df.maccs_keys_fingerprint(mols_column_name='mols')

    If you wish to join the molecular descriptors back into the
    original dataframe, this can be accomplished by doing a `join`,
    because the indices are preserved:

    ..code-block:: python

        joined = df.join(maccs_keys_fingerprint)


    :param df: A pandas DataFrame.
<<<<<<< HEAD
    :mols_column_name: The name of the column that has the RDKIT mol objects.
=======
    :param mols_col: The name of the column that has the RDKIT mol objects.
>>>>>>> 9440cd31
    :returns: A pandas DataFrame
    """

    maccs = [GetMACCSKeysFingerprint(m) for m in df[mols_column_name]]

    np_maccs = []

    for macc in maccs:
        arr = np.zeros((1,))
        DataStructs.ConvertToNumpyArray(macc, arr)
        np_maccs.append(arr)
    np_maccs = np.vstack(np_maccs)
    fmaccs = pd.DataFrame(np_maccs)
    fmaccs.index = df.index
    return fmaccs<|MERGE_RESOLUTION|>--- conflicted
+++ resolved
@@ -233,11 +233,7 @@
         joined = df.join(mol_desc)
 
     :param df: A pandas DataFrame.
-<<<<<<< HEAD
-    :mols_column_name: The name of the column that has the RDKIT mol objects.
-=======
-    :param mols_col: The name of the column that has the RDKIT mol objects.
->>>>>>> 9440cd31
+    :param mols_column_name: The name of the column that has the RDKIT mol objects.
     :returns: A pandas DataFrame
     """
     descriptors = [
@@ -284,13 +280,8 @@
     descriptors_mapping = {f.__name__.strip("Calc"): f for f in descriptors}
 
     feats = dict()
-<<<<<<< HEAD
-    for name, func in descriptors.items():
+    for name, func in descriptors_mapping.items():
         feats[name] = [func(m) for m in df[mols_column_name]]
-=======
-    for name, func in descriptors_mapping.items():
-        feats[name] = [func(m) for m in df[mols_col]]
->>>>>>> 9440cd31
     return pd.DataFrame(feats)
 
 
@@ -322,11 +313,7 @@
 
 
     :param df: A pandas DataFrame.
-<<<<<<< HEAD
-    :mols_column_name: The name of the column that has the RDKIT mol objects.
-=======
-    :param mols_col: The name of the column that has the RDKIT mol objects.
->>>>>>> 9440cd31
+    :param mols_column_name: The name of the column that has the RDKIT mol objects.
     :returns: A pandas DataFrame
     """
 
