--- conflicted
+++ resolved
@@ -6,13 +6,7 @@
 import pandas as pd
 import pandas_flavor as pf
 
-<<<<<<< HEAD
 from .utils import deprecated_alias, import_message
-=======
-from typing import Union
-
-from .utils import import_message, deprecated_alias
->>>>>>> 47a9a58c
 
 try:
     from rdkit import Chem, DataStructs
