<<<<<<< HEAD
"""
Time series-specific data testing and cleaning functions.
"""
import itertools
from typing import Union, Dict
=======
""" Time series-specific data cleaning functions. """
>>>>>>> 4dc8fb43

import pandas as pd
import pandas_flavor as pf

from janitor import check
from .errors import JanitorError


@pf.register_dataframe_method
def fill_missing_timestamps(
    df: pd.DataFrame,
    frequency: str,
    first_time_stamp: pd.Timestamp = None,
    last_time_stamp: pd.Timestamp = None,
) -> pd.DataFrame:
    """
    Fill dataframe with missing timestamps based on a defined frequency.

    If timestamps are missing,
    this function will reindex the dataframe.
    If timestamps are not missing,
    then the function will return the dataframe unmodified.

    Functional usage example:

    .. code-block:: python

        import pandas as pd
        import janitor.timeseries

        df = pd.DataFrame(...)

        df = janitor.timeseries.fill_missing_timestamps(
            df=df,
            frequency="1H",
        )

    Method chaining example:

    .. code-block:: python

        import pandas as pd
        import janitor.timeseries

        df = (
            pd.DataFrame(...)
            .fill_missing_timestamps(frequency="1H")
        )

    :param df: Dataframe which needs to be tested for missing timestamps
    :param frequency: frequency i.e. sampling frequency of the data.
        Acceptable frequency strings are available
        `here <https://pandas.pydata.org/pandas-docs/stable/>`_
        Check offset aliases under time series in user guide
    :param first_time_stamp: timestamp expected to start from
        Defaults to None.
        If no input is provided assumes the minimum value in time_series
    :param last_time_stamp: timestamp expected to end with.
        Defaults to None.
        If no input is provided, assumes the maximum value in time_series
    :returns: dataframe that has a complete set of contiguous datetimes.
    """
    # Check all the inputs are the correct data type
    check("frequency", frequency, [str])
    check("first_time_stamp", first_time_stamp, [pd.Timestamp, type(None)])
    check("last_time_stamp", last_time_stamp, [pd.Timestamp, type(None)])

    if first_time_stamp is None:
        first_time_stamp = df.index.min()
    if last_time_stamp is None:
        last_time_stamp = df.index.max()

    # Generate expected timestamps
    expected_timestamps = pd.date_range(
        start=first_time_stamp, end=last_time_stamp, freq=frequency
    )

    return df.reindex(expected_timestamps)


def _get_missing_timestamps(
    df: pd.DataFrame,
    frequency: str,
    first_time_stamp: pd.Timestamp = None,
    last_time_stamp: pd.Timestamp = None,
) -> pd.DataFrame:
    """
    Return the timestamps that are missing in a dataframe.

    This function takes in a dataframe,
    and checks its index against a dataframe
    that contains the expected timestamps.
    Here, we assume that the expected timestamps
    are going to be of a larger size
    than the timestamps available in the input dataframe ``df``.

    If there are any missing timestamps in the input dataframe,
    this function will return those missing timestamps
    from the expected dataframe.
    """
    expected_df = df.fill_missing_timestamps(
        frequency, first_time_stamp, last_time_stamp
    )

    missing_timestamps = expected_df.index.difference(df.index)

    return expected_df.loc[missing_timestamps]


@pf.register_dataframe_method
def sort_timestamps_monotonically(
    df: pd.DataFrame, direction: str = "increasing", strict: bool = False
) -> pd.DataFrame:
    """
    Sort dataframe such that index is monotonic.

    If timestamps are monotonic,
    this function will return the dataframe unmodified.
    If timestamps are not monotonic,
    then the function will sort the dataframe.

    Functional usage example:

    .. code-block:: python

        import pandas as pd
        import janitor.timeseries

        df = pd.DataFrame(...)

        df = janitor.timeseries.sort_timestamps_monotonically(
            direction="increasing"
        )

    Method chaining example:

    .. code-block:: python

        import pandas as pd
        import janitor.timeseries

        df = (
            pd.DataFrame(...)
            .sort_timestamps_monotonically(direction="increasing")
        )

    :param df: Dataframe which needs to be tested for monotonicity
    :param direction: type of monotonicity desired.
        Acceptable arguments are:
            1. increasing
            2. decreasing
    :param strict: flag to enable/disable strict monotonicity.
        If set to True,
        will remove duplicates in the index,
        by retaining first occurrence of value in index.
        If set to False,
        will not test for duplicates in the index.
        Defaults to False.
    :returns: Dataframe that has monotonically increasing
        (or decreasing) timestamps.
    """
    # Check all the inputs are the correct data type
    check("df", df, [pd.DataFrame])
    check("direction", direction, [str])
    check("strict", strict, [bool])

    # Remove duplicates if requested
    if strict:
        df = df[~df.index.duplicated(keep="first")]

    # Sort timestamps
    if direction == "increasing":
        df = df.sort_index()
    else:
        df = df.sort_index(ascending=False)

    # Return the dataframe
    return df


def _flag_jumps_single_col(
    df: pd.DataFrame,
    col: str,
    scale: str,
    direction: str,
    threshold: Union[int, float],
) -> pd.Series:
    """
    Creates a boolean column that flags whether or not the change
    between consecutive rows in the provided dataframe column exceeds a
    provided threshold.

    Comparisons are always performed utilizing a GREATER THAN
    threshold check. Thus, flags correspond to values that EXCEED
    the provided threshold.

    The method used to create consecutive row comparisons is set by the
    `scale` argument. A `scale=absolute` corresponds to a difference
    method (`.diff()`) and a `scale=percentage` corresponds to a
    percentage change methods (`pct_change()`).

    A `direction` argument is used to determine how to handle the sign
    of the difference or percentage change methods.
    A `direction=increasing` will only consider consecutive rows that
    are increasing in value and exceeding the provided threshold.
    A `direction=decreasing` will only consider consecutive rows that
    are decreasing in value and exceeding the provided threshold.
    If `direction=any`, the absolute value is taken for both the
    difference method and the percentage change methods and the sign
    between consecutive rows is ignored.
    """
    check("scale", scale, [str])
    check("direction", direction, [str])
    check("threshold", threshold, [int, float])

    scale_types = ["absolute", "percentage"]
    if scale not in scale_types:
        raise JanitorError(
            f"Unrecognized scale: '{scale}'. Must be one of: {scale_types}."
        )

    direction_types = ["increasing", "decreasing", "any"]
    if direction not in direction_types:
        raise JanitorError(
            f"Unrecognized direction: '{direction}'. "
            + f"Must be one of: {direction_types}."
        )

    if threshold < 0:
        raise JanitorError(
            f"Unrecognized threshold: {threshold}. "
            + "This value must be >= 0.0. "
            + "Use 'direction' to specify positive or negative intent."
        )

    single_col = df[col]
    single_col_diffs = single_col.diff()

    if scale == "percentage":
        single_col_pcts = single_col.pct_change()

        if direction == "increasing":
            # Using diffs ensures correct sign is used for incr/decr
            # (see issue #711)
            out = (single_col_diffs > 0) & (single_col_pcts.abs() > threshold)

        elif direction == "decreasing":
            # Using diffs ensures correct sign is used for incr/decr
            # (see issue #711)
            out = (single_col_diffs < 0) & (single_col_pcts.abs() > threshold)

        else:
            out = single_col_pcts.abs() > threshold

    else:
        if direction == "increasing":
            out = single_col_diffs > threshold

        elif direction == "decreasing":
            out = (single_col_diffs < 0) & (single_col_diffs.abs() > threshold)

        else:
            out = single_col_diffs.abs() > threshold

    out = out.astype(int)

    return out


@pf.register_dataframe_method
def flag_jumps(
    df: pd.DataFrame,
    scale: Union[str, Dict[str, str]] = "percentage",
    direction: Union[str, Dict[str, str]] = "any",
    threshold: Union[int, float, Dict[str, Union[int, float]]] = 0.0,
    strict: bool = False,
) -> pd.DataFrame:
    """
    Create boolean column(s) that flag whether or not the change
    between consecutive rows exceeds a provided threshold.

    Functional usage example:

    .. code-block:: python

        df = flag_jumps(df, scale="absolute", direction="any", threshold=2)

    Method chaining example:

    .. code-block:: python

        import pandas as pd
        import janitor.timeseries
        df = (
            pd.DatFrame(...)
            .flag_jumps(scale="absolute", direction="any", threshold=2)
        )

    Detailed chaining examples:

    .. code-block:: python

        # Applies specified criteria across all columns of the dataframe
        # Appends a flag column for each column in the dataframe
        df = (
            pd.DataFrame(...)
            .flag_jumps(scale="absolute", direction="any", threshold=2)
        )

        # Applies specific criteria to certain dataframe columns
        # Applies default criteria to columns not specifically listed
        # Appends a flag column for each column in the dataframe
        df = (
            pd.DataFrame(...)
            .flag_jumps(
                scale=dict(col1="absolute", col2="percentage"),
                direction=dict(col1="increasing", col2="any"),
                threshold=dict(col1=1, col2=0.5),
            )
        )

        # Applies specific criteria to certain dataframe columns
        # Applies default criteria to columns not specifically listed
        # Appends a flag column for each column in the dataframe
        df = (
            pd.DataFrame(...)
            .flag_jumps(
                scale=dict(col1="absolute"),
                direction=dict(col2="increasing"),
            )
        )

        # Applies specific criteria to certain dataframe columns
        # Applies default criteria to columns not specifically listed
        # Appends a flag column for only those columns found in
        #   specified criteria
        df = (
            pd.DataFrame(...)
            .flag_jumps(
                scale=dict(col1="absolute"),
                threshold=dict(col2=1),
                strict=True,
            )
        )

    :param df: Dataframe which needs to be flagged for changes between
        consecutive rows above a certain threshold.
    :param scale: Type of scaling approach to use.
        Acceptable arguments are:
            1. absolute (consider the difference between rows).
            2. percentage (consider the percentage change between rows).
        Defaults to percentage.
    :param direction: Type of method used to handle the sign change when
        comparing consecutive rows.
        Acceptable arguments are:
            1. increasing (only consider rows that are increasing in value).
            2. decreasing (only consider rows that are decreasing in value).
            3. any (consider rows that are either increasing or decreasing;
                sign is ignored).
        Defaults to any.
    :param threshold: The value to check if consecutive row comparisons
        exceed. Always uses a greater than comparison. Must be >= 0.0.
        Defaults to 0.0
    :param strict: flag to enable/disable appending of a flag column for
        each column in the provided dataframe.
        If set to True, will only append a flag column for those columns
            found in at least one of the input dictionaries.
        If set to False, will append a flag column for each column found
             in the provided dataframe. If criteria is not specified,
             the defaults for each criteria is used.
        Defaults to False.
    :returns: Dataframe that has flag jump columns.
    :raises: JanitorError if ``strict=True`` and at least one of
        ``scale``, ``direction``, or ``threshold`` inputs is not a
        dictionary.
    :raises: JanitorError if ``scale`` is not one of
        ``["absolute", "percentage"]``.
    :raises: JanitorError if ``direction is not one of
        ``["increasing", "decreasing", "any"]``.
    :raises: JanitorError if ``threshold`` is less than 0.0.
    """
    df = df.copy()

    if strict:
        if (
            any(isinstance(arg, dict) for arg in (scale, direction, threshold))
            is False
        ):
            raise JanitorError(
                "When enacting 'strict=True', 'scale', 'direction', or "
                + "'threshold' must be a dictionary."
            )

        # Only append a flag col for the cols that appear
        # in at least one of the input dicts
        arg_keys = [
            arg.keys()
            for arg in (scale, direction, threshold)
            if isinstance(arg, dict)
        ]
        cols = set(itertools.chain.from_iterable(arg_keys))

    else:
        # Append a flag col for each col in the dataframe
        cols = df.columns

    for col in sorted(cols):

        # Allow arguments to be a mix of dict and single instances
        s = scale.get(col, "percentage") if isinstance(scale, dict) else scale
        d = (
            direction.get(col, "any")
            if isinstance(direction, dict)
            else direction
        )
        t = (
            threshold.get(col, 0.0)
            if isinstance(threshold, dict)
            else threshold
        )

        df[f"{col}_jump_flag"] = _flag_jumps_single_col(
            df, col, scale=s, direction=d, threshold=t
        )

    return df<|MERGE_RESOLUTION|>--- conflicted
+++ resolved
@@ -1,12 +1,7 @@
-<<<<<<< HEAD
-"""
-Time series-specific data testing and cleaning functions.
-"""
+""" Time series-specific data cleaning functions. """
+
 import itertools
 from typing import Union, Dict
-=======
-""" Time series-specific data cleaning functions. """
->>>>>>> 4dc8fb43
 
 import pandas as pd
 import pandas_flavor as pf
