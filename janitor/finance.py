--- conflicted
+++ resolved
@@ -115,17 +115,10 @@
 @pf.register_dataframe_method
 @deprecated_alias(colname="column_name")
 def convert_currency(
-<<<<<<< HEAD
     df,
-    colname: str = None,
+    column_name: str = None,
     from_currency: str = "",
     to_currency: str = "",
-=======
-    df: pd.DataFrame,
-    column_name: str = None,
-    from_currency: str = None,
-    to_currency: str = None,
->>>>>>> 5e3f77d9
     historical_date: date = None,
     make_new_column: bool = False,
 ) -> pd.DataFrame:
