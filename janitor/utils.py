--- conflicted
+++ resolved
@@ -33,11 +33,8 @@
             break
 
     if not is_expected_type:
-        raise TypeError(
-            "{varname} should be one of {expected_types}".format(
-                varname=varname, expected_types=expected_types
-            )
-        )
+        raise TypeError("{varname} should be one of {expected_types}".format(
+            varname=varname, expected_types=expected_types))
 
 
 def _clean_accounting_column(x: str) -> float:
@@ -112,8 +109,8 @@
 
 
 def _strip_underscores(
-    df: pd.DataFrame, strip_underscores: Union[str, bool] = None
-) -> pd.DataFrame:
+        df: pd.DataFrame,
+        strip_underscores: Union[str, bool] = None) -> pd.DataFrame:
     """
     Strip underscores from DataFrames column names.
 
@@ -131,20 +128,18 @@
     :returns: A pandas DataFrame with underscores removed.
     """
     df = df.rename(
-        columns=lambda x: _strip_underscores_func(x, strip_underscores)
-    )
+        columns=lambda x: _strip_underscores_func(x, strip_underscores))
     return df
 
 
-def _strip_underscores_func(
-    col: str, strip_underscores: Union[str, bool] = None
-) -> pd.DataFrame:
+def _strip_underscores_func(col: str,
+                            strip_underscores: Union[str, bool] = None
+                            ) -> pd.DataFrame:
     """Strip underscores from a string."""
     underscore_options = [None, "left", "right", "both", "l", "r", True]
     if strip_underscores not in underscore_options:
         raise JanitorError(
-            f"strip_underscores must be one of: {underscore_options}"
-        )
+            f"strip_underscores must be one of: {underscore_options}")
 
     if strip_underscores in ["left", "l"]:
         col = col.lstrip("_")
@@ -189,10 +184,8 @@
             installable = False
             installation = f"{package} cannot be installed via pip"
 
-    print(
-        f"To use the janitor submodule {submodule}, you need to install "
-        f"{package}."
-    )
+    print(f"To use the janitor submodule {submodule}, you need to install "
+          f"{package}.")
     print()
     if installable:
         print("To do so, use the following command:")
@@ -214,12 +207,10 @@
     :raises ValueError: If `func` is found to not be idempotent for the given
         `DataFrame` `df`.
     """
-    if not func(df, *args, **kwargs) == func(
-        func(df, *args, **kwargs), *args, **kwargs
-    ):
-        raise ValueError(
-            "Supplied function is not idempotent for the given " "DataFrame."
-        )
+    if not func(df, *args, **kwargs) == func(func(df, *args, **kwargs), *args,
+                                             **kwargs):
+        raise ValueError("Supplied function is not idempotent for the given "
+                         "DataFrame.")
 
 
 def deprecated_alias(**aliases) -> Callable:
@@ -305,8 +296,7 @@
         if old_alias in kwargs:
             if new_alias in kwargs:
                 raise TypeError(
-                    f"{func_name} received both {old_alias} and {new_alias}"
-                )
+                    f"{func_name} received both {old_alias} and {new_alias}")
             warnings.warn(
                 f"{old_alias} is deprecated; use {new_alias}",
                 DeprecationWarning,
@@ -314,9 +304,9 @@
             kwargs[new_alias] = kwargs.pop(old_alias)
 
 
-def check_column(
-    df: pd.DataFrame, old_column_names: List, present: bool = True
-):
+def check_column(df: pd.DataFrame,
+                 old_column_names: List,
+                 present: bool = True):
     """
     One-liner syntactic sugar for checking the presence or absence of a column.
 
@@ -336,13 +326,11 @@
         if present:
             if column_name not in df.columns:
                 raise ValueError(
-                    f"{column_name} not present in dataframe columns!"
-                )
+                    f"{column_name} not present in dataframe columns!")
         else:  # Tests for exclusion
             if column_name in df.columns:
                 raise ValueError(
-                    f"{column_name} already present in dataframe columns!"
-                )
+                    f"{column_name} already present in dataframe columns!")
 
 
 def skipna(f: Callable) -> Callable:
@@ -362,7 +350,6 @@
     :param f: the function to be wrapped
     :returns: _wrapped, the wrapped function
     """
-
     def _wrapped(x, *args, **kwargs):
         if (type(x) is float and np.isnan(x)) or x is None:
             return np.nan
@@ -372,9 +359,9 @@
     return _wrapped
 
 
-def skiperror(
-    f: Callable, return_x: bool = False, return_val=np.nan
-) -> Callable:
+def skiperror(f: Callable,
+              return_x: bool = False,
+              return_val=np.nan) -> Callable:
     """
     Decorator for escaping errors in a function
 
@@ -396,7 +383,6 @@
         Ignored if return_x is True
     :returns: _wrapped, the wrapped function
     """
-
     def _wrapped(x, *args, **kwargs):
         try:
             return f(x, *args, **kwargs)
@@ -429,9 +415,9 @@
     # If it is a NoneType, number, Boolean, or string,
     # then wrap in a list
     entry = {
-        key: [value]
-        if isinstance(value, (type(None), int, float, bool, str))
-        else value
+        key:
+        [value] if isinstance(value,
+                              (type(None), int, float, bool, str)) else value
         for key, value in entry.items()
     }
 
@@ -463,8 +449,7 @@
                 dfs.append(pd.DataFrame(value).add_prefix(f"{key}_"))
             else:
                 raise TypeError(
-                    "`expand_grid` works with only vector and matrix arrays"
-                )
+                    "`expand_grid` works with only vector and matrix arrays")
         # process series
         if isinstance(value, pd.Series):
             if value.empty:
@@ -481,32 +466,27 @@
                     dfs.append(value)
             else:
                 raise TypeError(
-                    "`expand_grid` does not work with pd.MultiIndex"
-                )
+                    "`expand_grid` does not work with pd.MultiIndex")
         # process dataframe
         if isinstance(value, pd.DataFrame):
             if value.empty:
                 raise ValueError("passed DataFrame cannot be empty")
-            if not (
-                isinstance(value.index, pd.MultiIndex)
-                or isinstance(value.columns, pd.MultiIndex)
-            ):
+            if not (isinstance(value.index, pd.MultiIndex)
+                    or isinstance(value.columns, pd.MultiIndex)):
                 # add key to dataframe columns
                 value = value.add_prefix(f"{key}_")
                 dfs.append(value)
             else:
                 raise TypeError(
-                    "`expand_grid` does not work with pd.MultiIndex"
-                )
+                    "`expand_grid` does not work with pd.MultiIndex")
         # process lists
         if isinstance(value, list):
             if not value:
                 raise ValueError("passed Sequence cannot be empty")
             if np.array(value).ndim == 1:
                 checklist = (type(None), str, int, float, bool)
-                instance_check_type = (
-                    isinstance(internal, checklist) for internal in value
-                )
+                instance_check_type = (isinstance(internal, checklist)
+                                       for internal in value)
                 if all(instance_check_type):
                     dicts.update({key: value})
                 else:
@@ -533,13 +513,7 @@
     """
     # if there is only name value pair in the dictionary
     if len(dicts) == 1:
-<<<<<<< HEAD
         final = pd.DataFrame(dicts)
-=======
-        key = list(dicts.keys())[0]
-        value = list(dicts.values())[0]  # noqa: PD011
-        final = pd.DataFrame(value, columns=[key])
->>>>>>> 317a89cf
     # if there are more than one name value pair
     else:
         # extract value from each key:value pair
@@ -588,15 +562,14 @@
     # pair max string length with col
     # will be passed into frame.to_records,
     # to get dtype in numpy recarray
-    string_cols = [
-        {col: f"<U{frame[col].str.len().max()}" for col in ent}
-        for ent, frame in zip(string_cols, (df1, df2))
-    ]
+    string_cols = [{col: f"<U{frame[col].str.len().max()}"
+                    for col in ent}
+                   for ent, frame in zip(string_cols, (df1, df2))]
 
     # pair length, column data type and dataframe
-    (len_first, col_dtypes, first), (len_last, col_dtypes, last) = list(
-        zip(lengths, string_cols, (df1, df2))
-    )
+    (len_first, col_dtypes,
+     first), (len_last, col_dtypes,
+              last) = list(zip(lengths, string_cols, (df1, df2)))
 
     # export to numpy as recarray,
     # ensuring that the column data types are captured
