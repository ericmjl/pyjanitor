--- conflicted
+++ resolved
@@ -2,15 +2,10 @@
 
 ## [Unreleased]
 
-<<<<<<< HEAD
+## [v0.20.12] - 2021-02-25
 - [INF] Auto-release GitHub action maintenance. @loganthomas
 
 ## [v0.20.11] - 2021-02-24
-=======
-## [0.20.12] - 2021-02-25
-
-## [0.20.11] - 2021-02-24
->>>>>>> 0d2ee13b
 
 -   [INF] Setup auto-release GitHub action. @loganthomas
 -   [INF] Deploy `darglint` package for docstring linting. Issue #745. @loganthomas
@@ -188,9 +183,9 @@
 who have helped make `pyjanitor`
 the package that it is today.
 
-[Unreleased]: https://github.com/ericmjl/pyjanitor/compare/0.20.12...HEAD
-
-[0.20.12]: https://github.com/ericmjl/pyjanitor/compare/0.20.11...0.20.12
+[Unreleased]: https://github.com/ericmjl/pyjanitor/compare/v0.20.12...HEAD
+
+[v0.20.12]: https://github.com/ericmjl/pyjanitor/compare/v0.20.11...v0.20.12
 
 [v0.20.11]: https://github.com/ericmjl/pyjanitor/compare/v0.20.10...v0.20.11
 
